--- conflicted
+++ resolved
@@ -58,100 +58,10 @@
 
             // Discover the servi2ce using the hand-coded discovery service
             var discovery = new DiscoveryService(device);
-<<<<<<< HEAD
-            return discovery.GetService(serviceVersion, DiscoveryVersion.Version_1_0);
+            return discovery.GetService(DiscoveryVersion.Version_1_0);
         }
 
        
-=======
-            return discovery.GetService(DiscoveryVersion.Version_1_0);
-        }
-
-        private static Assembly CompileLibrary(Func<CompilerParameters, CodeDomProvider, CompilerResults> compile,
-                                        params string[] furtherReferences)
-        {
-            var provider = CodeDomProvider.CreateProvider("CSharp");
-            var cp = new CompilerParameters();
-
-            // Add all referenced assemblies of the CodeGen to this lib
-            foreach (Type type in new[] { typeof(IService), typeof(LogManager), typeof(JsonConverter) })
-            {
-                var name = type.Assembly.GetName();
-                cp.ReferencedAssemblies.Add(name.CodeBase.Replace("file:///", ""));
-            }
-            cp.ReferencedAssemblies.Add("System.dll");
-            cp.ReferencedAssemblies.Add("System.Web.dll");
-            cp.ReferencedAssemblies.AddRange(furtherReferences);
-
-            // Run the compiler
-            CompilerResults results = compile(cp, provider);
-
-            if (results.Errors.HasErrors)
-            {
-                string[] errors = (from CompilerError e in results.Errors select e.ToString()).ToArray();
-                string errorMessage = String.Join(Environment.NewLine, errors);
-                throw new ArgumentException("Compilation has failed: " + Environment.NewLine + errorMessage);
-            }
-
-            return results.CompiledAssembly;
-        }
-
-        private static T ExecuteCommands<T>(Assembly toInclude, string returnValueType, params string[] commands)
-        {
-            // Build the environment
-            var env = new StringBuilder();
-            env.AppendLine("using System;");
-            env.AppendLine("using System.Web;");
-            env.AppendLine("using System.Net;");
-            env.AppendLine("using System.Collections;");
-            env.AppendLine("using System.Collections.Generic;");
-            env.AppendLine("using System.Text;");
-            env.AppendLine("using Google.Apis.Discovery;");
-            env.AppendLine("using log4net;");
-            env.AppendLine("using Newtonsoft.Json;");
-            env.AppendLine("");
-            env.AppendLine("public class GeneratedClass {");
-            {
-                env.AppendLine(
-                    string.Format("public static {0} GeneratedMethod() {{", returnValueType ?? typeof(T).FullName));
-                {
-                    foreach (var line in commands)
-                    {
-                        env.AppendLine(line);
-                    }
-                }
-                env.AppendLine("}");
-            }
-            env.AppendLine("}");
-
-            // Compile the code
-            string furtherReferences = toInclude.GetName().CodeBase.Replace("file:///", "");
-            Assembly generatedAssembly =
-                CompileLibrary(
-                    (cp, provider) => provider.CompileAssemblyFromSource(cp, env.ToString()), furtherReferences);
-            Assert.NotNull(generatedAssembly);
-
-            // Run the code
-            MethodInfo genMethod = generatedAssembly.GetType("GeneratedClass").GetMethod("GeneratedMethod");
-            return (T)genMethod.Invoke(null, BindingFlags.Static, null, null, null);
-        }
-
-        private static CodeCompileUnit CodegenService(IService service)
-        {
-            // Generate the service
-            var generator = new GoogleServiceGenerator(service, "Generated");
-            CodeCompileUnit generatedCode = generator.GenerateCode();
-            return generatedCode;
-        }
-
-        private static Assembly CompileService(CodeCompileUnit generatedCode)
-        {
-            // Compile the code
-            var assembly = CompileLibrary((cp, provider) => provider.CompileAssemblyFromDom(cp, generatedCode));
-            return assembly;
-        }
-
->>>>>>> 2f033cb5
         private static Assembly TestService(API api)
         {
             Logger.Debug("Testing service: " + api.Title);
