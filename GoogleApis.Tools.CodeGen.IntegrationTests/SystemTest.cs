--- conflicted
+++ resolved
@@ -186,13 +186,8 @@
             // Build the command.
             var code = new StringBuilder();
             code.AppendLine("Generated.DiscoveryService service = new Generated.DiscoveryService();");
-<<<<<<< HEAD
-            code.AppendLine("Generated.Data.DirectoryList list = service.Apis.List(null, null, true);");
+            code.AppendLine("Generated.Data.DirectoryList list = service.Apis.List(null, null, null).Fetch();");
             code.AppendLine("if (list == null) throw new Exception(\"Response is null\");");
-=======
-            code.AppendLine("Generated.Data.DirectoryList list = service.Apis.List(null, null, null).Fetch();");
-
->>>>>>> 4311cbe7
             code.AppendLine(
                 string.Format(
                     "foreach (Generated.Data.DirectoryList.Items{0} item in list.Items) {{",
