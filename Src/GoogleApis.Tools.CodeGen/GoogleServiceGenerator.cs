--- conflicted
+++ resolved
@@ -79,13 +79,8 @@
                      new StandardConstructServiceDecorator(),
                      new EasyConstructServiceDecorator(),
                      new VersionInformationServiceDecorator(),
-<<<<<<< HEAD
                      new StandardExecuteMethodServiceDecorator(),
                      
-                 }).AsReadOnly();
-
-=======
-                     new StandardExecuteMethodServiceDecorator()
                  }).AsReadOnly();
 
         /// <summary>
@@ -105,7 +100,6 @@
                         }).AsReadOnly();
         }
 
->>>>>>> 4311cbe7
         /// <summary>
         /// List of all schema aware service decorators
         /// </summary>
