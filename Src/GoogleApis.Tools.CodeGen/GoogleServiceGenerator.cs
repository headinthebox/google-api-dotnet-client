--- conflicted
+++ resolved
@@ -265,34 +265,6 @@
 
             logger.Debug("Generation Complete.");
             return compileUnit;
-<<<<<<< HEAD
-        }
-
-        private int CreateResources(CodeNamespace clientNamespace,
-                                    string serviceClassName,
-                                    IResourceContainer resourceContainer,
-                                    ResourceContainerGenerator resourceContainerGenerator,
-                                    int resourceNumber)
-        {
-            foreach (var res in resourceContainer.Resources.Values)
-            {
-                // Create the current list of used names.
-                IEnumerable<string> usedNames = resourceContainer.Resources.Keys;
-
-                // Create a class for the resource.
-                logger.DebugFormat("Adding Resource {0}", res.Name);
-                var resourceGenerator = new ResourceClassGenerator(
-                    res, serviceClassName, resourceNumber, resourceDecorators, resourceContainerGenerator, usedNames);
-                var generatedClass = resourceGenerator.CreateClass();
-                clientNamespace.Types.Add(generatedClass);
-                resourceNumber++;
-                
-                // Create subresources.
-                resourceNumber = CreateResources(
-                    clientNamespace, serviceClassName, res, resourceContainerGenerator, resourceNumber);
-            }
-            return resourceNumber;
-=======
         }
 
         private void CreateResources(CodeNamespace clientNamespace,
@@ -312,7 +284,6 @@
                 var generatedClass = resourceGenerator.CreateClass();
                 clientNamespace.Types.Add(generatedClass);
             }
->>>>>>> ec960fbc
         }
 
         private void LogDecorators()
