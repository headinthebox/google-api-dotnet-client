/*
Copyright 2010 Google Inc

Licensed under the Apache License, Version 2.0 (the "License");
you may not use this file except in compliance with the License.
You may obtain a copy of the License at

    http://www.apache.org/licenses/LICENSE-2.0

Unless required by applicable law or agreed to in writing, software
distributed under the License is distributed on an "AS IS" BASIS,
WITHOUT WARRANTIES OR CONDITIONS OF ANY KIND, either express or implied.
See the License for the specific language governing permissions and
limitations under the License.
*/

using System;
using System.CodeDom;
using System.CodeDom.Compiler;
using System.Collections.Generic;
using System.IO;
using Google.Apis.Discovery;
using Google.Apis.Testing;
using Google.Apis.Tools.CodeGen.Decorator;
using Google.Apis.Tools.CodeGen.Decorator.ResourceContainerDecorator;
using Google.Apis.Tools.CodeGen.Decorator.ResourceDecorator;
using Google.Apis.Tools.CodeGen.Decorator.ResourceDecorator.RequestDecorator;
using Google.Apis.Tools.CodeGen.Decorator.ServiceDecorator;
using Google.Apis.Tools.CodeGen.Generator;
using Google.Apis.Util;
using log4net;

namespace Google.Apis.Tools.CodeGen
{
    /// <summary>
    /// The main entry for generating code to access google services.
    /// For a default generation try calling 
    /// <example>
    ///     <code>
    ///         GoogleServiceGenerator.GenerateService("buzz", "v1", "Com.Example.Namespace", "CSharp", "c:\example\");
    ///     </code>
    /// </example>
    /// </summary>
    public class GoogleServiceGenerator : BaseGenerator
    {
        /// <summary>
        /// Defines the URL used to discover Google APIs
        /// {0}: Service name
        /// {1}: Version
        /// </summary>
        public const string GoogleDiscoveryURL = "https://www.googleapis.com/discovery/v1/apis/{0}/{1}/rest";

        private static readonly ILog logger = LogManager.GetLogger(typeof(GoogleServiceGenerator));

        /// <summary>
        /// List of all request class decorators
        /// </summary>
        public static IList<IRequestDecorator> GetSchemaAwareRequestDecorators(string schemaNamespace)
        {
            var typeProvider = new DefaultObjectTypeProvider(schemaNamespace);

            return (new List<IRequestDecorator>
                        {
                            new ParameterPropertyDecorator(),
                            new ServiceRequestInheritanceDecorator(typeProvider),
                            new BodyPropertyDecorator(typeProvider),
                            new ServiceRequestFieldDecorator(),
                            new RequestConstructorDecorator(typeProvider) { CreateOptionalConstructor = true },
                        }).AsReadOnly();
        }

        /// <summary>
        /// List of all schema aware service decorators
        /// </summary>
        public static readonly IList<IServiceDecorator> SchemaAwareServiceDecorators =
            (new List<IServiceDecorator>
                 {
                     new StandardServiceFieldServiceDecorator(),
                     new StandardConstructServiceDecorator(),
                     new EasyConstructServiceDecorator(),
                     new VersionInformationServiceDecorator(),
                     new CreateRequestMethodServiceDecorator(),
                     new JsonSerializationMethods(),
                     new DeveloperKeyServiceDecorator(),
                     new ScopeEnumDecorator(),
                 }).AsReadOnly();

        /// <summary>
        /// List of all resource container decorators
        /// </summary>
        public static readonly IList<IResourceContainerDecorator> StandardResourceContainerDecorator =
            (new List<IResourceContainerDecorator> { new StandardResourcePropertyServiceDecorator() }).AsReadOnly();

        private readonly string codeClientNamespace;
        private readonly IEnumerable<IResourceContainerDecorator> resourceContainerDecorators;
        private readonly IEnumerable<IResourceDecorator> resourceDecorators;
        private readonly GoogleSchemaGenerator schemaGenerator;
        private readonly IService service;
        private readonly IEnumerable<IServiceDecorator> serviceDecorators;

        /// <summary>
        /// Generates a new instance of the service generator for a specific service
        /// </summary>
        public GoogleServiceGenerator(IService service,
                                      string clientNamespace,
                                      IEnumerable<IResourceDecorator> resourceDecorators,
                                      IEnumerable<IServiceDecorator> serviceDecorators,
                                      IEnumerable<IResourceContainerDecorator> resourceContainerDecorators,
                                      GoogleSchemaGenerator schemaGenerator)
        {
            service.ThrowIfNull("service");
            clientNamespace.ThrowIfNull("clientNamespace");
            resourceDecorators.ThrowIfNull("resourceDecorators");
            serviceDecorators.ThrowIfNull("serviceDecorators");
            resourceContainerDecorators.ThrowIfNull("resourceContainerDecorators");

            codeClientNamespace = clientNamespace;
            this.service = service;

            // Defensive copy and readonly
            this.resourceDecorators = new List<IResourceDecorator>(resourceDecorators).AsReadOnly();
            this.serviceDecorators = new List<IServiceDecorator>(serviceDecorators).AsReadOnly();
            this.resourceContainerDecorators =
                new List<IResourceContainerDecorator>(resourceContainerDecorators).AsReadOnly();
            this.schemaGenerator = schemaGenerator;
        }

        /// <summary>
        /// Generates a new service generator for a specific service
        /// </summary>
        public GoogleServiceGenerator(IService service, string clientNamespace)
            : this(
                service, clientNamespace, GetSchemaAwareResourceDecorators(clientNamespace + ".Data"),
                SchemaAwareServiceDecorators, StandardResourceContainerDecorator,
                new GoogleSchemaGenerator(GoogleSchemaGenerator.DefaultSchemaDecorators, clientNamespace + ".Data")) {}

        /// <summary>
        /// Returns a list of all schema aware resource decorators
        /// </summary>
        public static IList<IResourceDecorator> GetSchemaAwareResourceDecorators(string schemaNamespace)
        {
            var typeProvider = new DefaultObjectTypeProvider(schemaNamespace);

            return
                (new List<IResourceDecorator>
                     {
                         new SubresourceClassDecorator(),
                         new EnumResourceDecorator(),
                         new StandardServiceFieldResourceDecorator(true),
                         new StandardResourceNameResourceDecorator(),
                         new StandardConstructorResourceDecorator(),
<<<<<<< HEAD
                         /*new StandardMethodResourceDecorator(),
                         new StandardMethodResourceDecorator(
                             true, true, typeProvider,
                             new DefaultEnglishCommentCreator()),*/
=======
  

>>>>>>> cb44bd8c
                         new RequestMethodResourceDecorator(typeProvider) { AddOptionalParameters = true },
                         new Log4NetResourceDecorator(),
                     }).AsReadOnly
                    ();
        }

        /// <summary>
        /// Creates a cached web discovery device
        /// </summary>
        internal static IDiscoveryService CreateDefaultCachingDiscovery(string serviceUrl)
        {
            // Set up how discovery works.
            string cacheDirectory = Path.Combine(
                Environment.GetFolderPath(Environment.SpecialFolder.ApplicationData), "GoogleApis.Tools.CodeGenCache");
            if (Directory.Exists(cacheDirectory) == false)
            {
                Directory.CreateDirectory(cacheDirectory);
            }
            var webfetcher = new CachedWebDiscoveryDevice(new Uri(serviceUrl), new DirectoryInfo(cacheDirectory));
            return new DiscoveryService(webfetcher);
        }

        /// <summary>
        /// Generates the given service saving to the outputFile in the language passed in.
        /// </summary>
        public static void GenerateService(string serviceName,
                                           string version,
                                           string clientNamespace,
                                           string language,
                                           string outputFile)
        {
            // Generate the discovery URL for that service
            string url = string.Format(GoogleDiscoveryURL, serviceName, version);

            var discovery = CreateDefaultCachingDiscovery(url);
            // Build the service based on discovery information.
            var service = discovery.GetService(version, DiscoveryVersion.Version_1_0);

            var generator = new GoogleServiceGenerator(service, clientNamespace);
            var generatedCode = generator.GenerateCode();

            var provider = CodeDomProvider.CreateProvider(language);

            using (StreamWriter sw = new StreamWriter(outputFile, false))
            {
                IndentedTextWriter tw = new IndentedTextWriter(sw, "  ");

                // Generate source code using the code provider.
                provider.GenerateCodeFromCompileUnit(generatedCode, tw, new CodeGeneratorOptions());

                // Close the output file.
                tw.Close();
            }
        }

        [VisibleForTestOnly]
        internal CodeNamespace GenerateSchemaCode()
        {
            if (schemaGenerator != null)
            {
                return schemaGenerator.GenerateSchemaClasses(service);
            }
            return null;
        }

        [VisibleForTestOnly]
        internal CodeNamespace GenerateClientCode()
        {
            var clientNamespace = CreateNamespace(codeClientNamespace);
            AddClientUsings(clientNamespace);

            ResourceContainerGenerator resourceContainerGenerator =
                new ResourceContainerGenerator(resourceContainerDecorators);
            var requestClassGenerator = new RequestClassGenerator(
                GetSchemaAwareRequestDecorators(codeClientNamespace + ".Data"));

            var serviceClass =
                new ServiceClassGenerator(service, serviceDecorators, resourceContainerGenerator).CreateServiceClass();
            string serviceClassName = serviceClass.Name;

            clientNamespace.Types.Add(serviceClass);
            CreateResources(
                clientNamespace, serviceClassName, service, requestClassGenerator, resourceContainerGenerator);

            return clientNamespace;
        }

        /// <summary>
        /// Generates the code for this service
        /// </summary>
        public CodeCompileUnit GenerateCode()
        {
            logger.Debug("Starting Code Generation...");
            LogDecorators();

            var compileUnit = new CodeCompileUnit();

            var schemaCode = GenerateSchemaCode();
            if (schemaCode != null)
            {
                compileUnit.Namespaces.Add(schemaCode);
            }

            compileUnit.Namespaces.Add(GenerateClientCode());

            logger.Debug("Generation Complete.");
            return compileUnit;
        }

        private void CreateResources(CodeNamespace clientNamespace,
                                     string serviceClassName,
                                     IResourceContainer resourceContainer,
                                     RequestClassGenerator requestClassGenerator,
                                     ResourceContainerGenerator resourceContainerGenerator)
        {
            foreach (var res in resourceContainer.Resources.Values)
            {
                // Create the current list of used names.
                IEnumerable<string> usedNames = resourceContainer.Resources.Keys;

                // Create a class for the resource.
                logger.DebugFormat("Adding Resource {0}", res.Name);
                var resourceGenerator = new ResourceClassGenerator(
                    res, serviceClassName, resourceDecorators, requestClassGenerator, resourceContainerGenerator,
                    usedNames);
                var generatedClass = resourceGenerator.CreateClass();
                clientNamespace.Types.Add(generatedClass);
            }
        }

        private void LogDecorators()
        {
            if (logger.IsDebugEnabled)
            {
                logger.Debug("With Service Decorators:");
                foreach (IServiceDecorator dec in serviceDecorators)
                {
                    logger.Debug(">>>>" + dec);
                }
                logger.Debug("With Resource Decorators:");
                foreach (IResourceDecorator dec in resourceDecorators)
                {
                    logger.Debug(">>>>" + dec);
                }
                logger.Debug("With Resource Container Decorators:");
                foreach (IResourceContainerDecorator dec in resourceContainerDecorators)
                {
                    logger.Debug(">>>>" + dec);
                }
            }
        }

        private CodeNamespace CreateNamespace(string nameSpace)
        {
            return new CodeNamespace(nameSpace);
        }

        private void AddClientUsings(CodeNamespace codeNamespace)
        {
            codeNamespace.Imports.Add(new CodeNamespaceImport("System"));
            codeNamespace.Imports.Add(new CodeNamespaceImport("System.IO"));
            codeNamespace.Imports.Add(new CodeNamespaceImport("System.Collections.Generic"));
            codeNamespace.Imports.Add(new CodeNamespaceImport("Google.Apis"));
            codeNamespace.Imports.Add(new CodeNamespaceImport("Google.Apis.Discovery"));
        }
    }
}<|MERGE_RESOLUTION|>--- conflicted
+++ resolved
@@ -149,15 +149,8 @@
                          new StandardServiceFieldResourceDecorator(true),
                          new StandardResourceNameResourceDecorator(),
                          new StandardConstructorResourceDecorator(),
-<<<<<<< HEAD
-                         /*new StandardMethodResourceDecorator(),
-                         new StandardMethodResourceDecorator(
-                             true, true, typeProvider,
-                             new DefaultEnglishCommentCreator()),*/
-=======
   
 
->>>>>>> cb44bd8c
                          new RequestMethodResourceDecorator(typeProvider) { AddOptionalParameters = true },
                          new Log4NetResourceDecorator(),
                      }).AsReadOnly
