/*
Copyright 2010 Google Inc

Licensed under the Apache License, Version 2.0 (the "License");
you may not use this file except in compliance with the License.
You may obtain a copy of the License at

    http://www.apache.org/licenses/LICENSE-2.0

Unless required by applicable law or agreed to in writing, software
distributed under the License is distributed on an "AS IS" BASIS,
WITHOUT WARRANTIES OR CONDITIONS OF ANY KIND, either express or implied.
See the License for the specific language governing permissions and
limitations under the License.
*/

using System.CodeDom;
using System.Collections.Generic;
using Google.Apis.Discovery.Schema;
using Google.Apis.Testing;
using Google.Apis.Tools.CodeGen.Decorator.SchemaDecorator;
using Google.Apis.Util;
using log4net;
using Newtonsoft.Json.Schema;

namespace Google.Apis.Tools.CodeGen.Generator
{
    /// <summary>
    /// Schema Generator
    /// </summary>
    public class SchemaGenerator : BaseGenerator
    {
        private readonly IEnumerable<ISchemaDecorator> decorators;

        public SchemaGenerator(IEnumerable<ISchemaDecorator> decorators)
        {
            decorators.ThrowIfNull("decorators");
            this.decorators = decorators;
        }

        /// <summary>
        /// Creates a fully working class for the specified schema
        /// </summary>
<<<<<<< HEAD
        /// <param name="schema"></param>
        /// <param name="otherSchemaNames"></param>
        /// <returns></returns>
        public CodeTypeDeclaration CreateClass(ISchema schema, IEnumerable<string> otherSchemaNames)
        {
            schema.ThrowIfNull("schema");
            otherSchemaNames.ThrowIfNull("otherSchmeaNames");

=======
        public CodeTypeDeclaration CreateClass(ISchema schema,
                                               IDictionary<JsonSchema, SchemaImplementationDetails> detailCollection,
                                               IEnumerable<string> otherSchemaNames)
        {
            schema.ThrowIfNull("schema");
            detailCollection.ThrowIfNull("detailCollection");
            otherSchemaNames.ThrowIfNull("otherSchemaNames");

            // Retrieve details
            SchemaImplementationDetails details = null;
            if (detailCollection.ContainsKey(schema.SchemaDetails))
            {
                details = detailCollection[schema.SchemaDetails];
            }

>>>>>>> 71246203
            string className = GeneratorUtils.GetClassName(schema, otherSchemaNames);
            var typeDeclaration = new CodeTypeDeclaration(className);
            var nestedClassGenerator = new NestedClassGenerator(typeDeclaration, decorators, "");
            foreach (ISchemaDecorator schemaDecorator in decorators)
            {
                schemaDecorator.DecorateClass(typeDeclaration, schema, details, nestedClassGenerator);
            }
            nestedClassGenerator.GenerateNestedClasses(detailCollection);

            return typeDeclaration;
        }

        #region Nested type: NestedClassGenerator

        [VisibleForTestOnly]
        internal class NestedClassGenerator : INestedClassProvider
        {
            private static readonly ILog logger = LogManager.GetLogger(typeof(NestedClassGenerator));

            private readonly IEnumerable<ISchemaDecorator> decorators;

            /// <summary>
            /// Maps Schemas to the name they received so schemas found multiple time will resolve to the same name.
            /// This also allows us to generate the internal classes at the end instead of as we find them.
            /// </summary>
            private readonly IDictionary<JsonSchema, string> knownSubschemas;

            private readonly CodeTypeDeclaration typeDeclaration;

            /// <summary>A string to make this nested class names unique</summary>
            private readonly string uniquefier;

            private readonly NestedClassNameGenerator nameGenerator;

            public NestedClassGenerator(CodeTypeDeclaration typeDeclaration,
                                        IEnumerable<ISchemaDecorator> decorators,
                                        string uniquefier)
            {
                this.typeDeclaration = typeDeclaration;
                this.decorators = decorators;
                knownSubschemas = new Dictionary<JsonSchema, string>();
                nameGenerator = new NestedClassNameGenerator();
                this.uniquefier = uniquefier;
            }

            #region INestedClassProvider Members

            /// <summary>
            /// Gets a class name as a CodeTypeReference for the given schema of the form "IntenalClassN" where 
            /// N is an integer. Given the same JsonSchema this will return the same classname.
            /// </summary>
            public CodeTypeReference GetClassName(JsonSchema definition)
            {
                if (knownSubschemas.ContainsKey(definition))
                {
                    return new CodeTypeReference(knownSubschemas[definition]);
                }

                string name = null;
                
                // First, try to generate a name based upon the environment
                if (typeDeclaration != null)
                {
                    var generatedName = nameGenerator.GenerateName(typeDeclaration, definition);

                    if (generatedName.IsNotNullOrEmpty() &&
                        knownSubschemas.Values.Contains(generatedName) == false &&
                        typeDeclaration.Members.FindTypeMemberByName(generatedName) == null &&
                        typeDeclaration.Name != generatedName)
                    {
                        // The generated name is not taken, and differs from the parent type -> use it
                        name = generatedName;
                    }
                }

                // If this name collides with an existing type, generate a unique name)
                if (name == null)
                {
                    name = GetSchemaName(knownSubschemas.Count+1);
                }

                knownSubschemas.Add(definition,name);
                return new CodeTypeReference(name);
            }

            #endregion

            public void GenerateNestedClasses(IDictionary<JsonSchema, SchemaImplementationDetails> detailCollection)
            {
                int i = 0;
                foreach (var pair in knownSubschemas)
                {
<<<<<<< HEAD
                    typeDeclaration.Members.Add(GenerateNestedClass(pair.Key, i+1));
=======
                    typeDeclaration.Members.Add(GenerateNestedClass(pair.Key, detailCollection, pair.Value));
>>>>>>> 71246203
                }
            }

            [VisibleForTestOnly]
            internal CodeTypeDeclaration GenerateNestedClass(JsonSchema schema,
                                                             IDictionary<JsonSchema, SchemaImplementationDetails>
                                                                 detailCollection,
                                                             int orderOfNestedClass)
            {
                schema.ThrowIfNull("schema");

                // Retrieve details
                SchemaImplementationDetails details = null;
                if (detailCollection.ContainsKey(schema))
                {
                    details = detailCollection[schema];
                }
                
                string className = GetClassName(schema).BaseType;
                var typeDeclaration = new CodeTypeDeclaration(className);
                typeDeclaration.Attributes = MemberAttributes.Public;
                var nestedClassGenerator = new NestedClassGenerator(
                    typeDeclaration, decorators, uniquefier + orderOfNestedClass + "_");

                foreach (ISchemaDecorator schemaDecorator in decorators)
                {
                    if (schemaDecorator is INestedClassSchemaDecorator)
                    {
                        logger.DebugFormat(
                            "Found IInternalClassSchemaDecorator {0} - decorating {1}", schemaDecorator, className);
                        ((INestedClassSchemaDecorator) schemaDecorator).DecorateInternalClass(
                            typeDeclaration, className, schema, details, nestedClassGenerator);
                    }
                }
                nestedClassGenerator.GenerateNestedClasses(detailCollection);

                return typeDeclaration;
            }

            private string GetSchemaName(int schemaNumber)
            {
                return string.Format("NestedClass{0}{1}", uniquefier, schemaNumber);
            }
        }

        #endregion
    }
}<|MERGE_RESOLUTION|>--- conflicted
+++ resolved
@@ -1,214 +1,199 @@
-/*
-Copyright 2010 Google Inc
-
-Licensed under the Apache License, Version 2.0 (the "License");
-you may not use this file except in compliance with the License.
-You may obtain a copy of the License at
-
-    http://www.apache.org/licenses/LICENSE-2.0
-
-Unless required by applicable law or agreed to in writing, software
-distributed under the License is distributed on an "AS IS" BASIS,
-WITHOUT WARRANTIES OR CONDITIONS OF ANY KIND, either express or implied.
-See the License for the specific language governing permissions and
-limitations under the License.
-*/
-
-using System.CodeDom;
-using System.Collections.Generic;
-using Google.Apis.Discovery.Schema;
-using Google.Apis.Testing;
-using Google.Apis.Tools.CodeGen.Decorator.SchemaDecorator;
-using Google.Apis.Util;
-using log4net;
-using Newtonsoft.Json.Schema;
-
-namespace Google.Apis.Tools.CodeGen.Generator
-{
-    /// <summary>
-    /// Schema Generator
-    /// </summary>
-    public class SchemaGenerator : BaseGenerator
-    {
-        private readonly IEnumerable<ISchemaDecorator> decorators;
-
-        public SchemaGenerator(IEnumerable<ISchemaDecorator> decorators)
-        {
-            decorators.ThrowIfNull("decorators");
-            this.decorators = decorators;
-        }
-
-        /// <summary>
-        /// Creates a fully working class for the specified schema
-        /// </summary>
-<<<<<<< HEAD
-        /// <param name="schema"></param>
-        /// <param name="otherSchemaNames"></param>
-        /// <returns></returns>
-        public CodeTypeDeclaration CreateClass(ISchema schema, IEnumerable<string> otherSchemaNames)
-        {
-            schema.ThrowIfNull("schema");
-            otherSchemaNames.ThrowIfNull("otherSchmeaNames");
-
-=======
-        public CodeTypeDeclaration CreateClass(ISchema schema,
-                                               IDictionary<JsonSchema, SchemaImplementationDetails> detailCollection,
-                                               IEnumerable<string> otherSchemaNames)
-        {
-            schema.ThrowIfNull("schema");
-            detailCollection.ThrowIfNull("detailCollection");
-            otherSchemaNames.ThrowIfNull("otherSchemaNames");
-
-            // Retrieve details
-            SchemaImplementationDetails details = null;
-            if (detailCollection.ContainsKey(schema.SchemaDetails))
-            {
-                details = detailCollection[schema.SchemaDetails];
-            }
-
->>>>>>> 71246203
-            string className = GeneratorUtils.GetClassName(schema, otherSchemaNames);
-            var typeDeclaration = new CodeTypeDeclaration(className);
-            var nestedClassGenerator = new NestedClassGenerator(typeDeclaration, decorators, "");
-            foreach (ISchemaDecorator schemaDecorator in decorators)
-            {
-                schemaDecorator.DecorateClass(typeDeclaration, schema, details, nestedClassGenerator);
-            }
-            nestedClassGenerator.GenerateNestedClasses(detailCollection);
-
-            return typeDeclaration;
-        }
-
-        #region Nested type: NestedClassGenerator
-
-        [VisibleForTestOnly]
-        internal class NestedClassGenerator : INestedClassProvider
-        {
-            private static readonly ILog logger = LogManager.GetLogger(typeof(NestedClassGenerator));
-
-            private readonly IEnumerable<ISchemaDecorator> decorators;
-
-            /// <summary>
-            /// Maps Schemas to the name they received so schemas found multiple time will resolve to the same name.
-            /// This also allows us to generate the internal classes at the end instead of as we find them.
-            /// </summary>
-            private readonly IDictionary<JsonSchema, string> knownSubschemas;
-
-            private readonly CodeTypeDeclaration typeDeclaration;
-
-            /// <summary>A string to make this nested class names unique</summary>
-            private readonly string uniquefier;
-
-            private readonly NestedClassNameGenerator nameGenerator;
-
-            public NestedClassGenerator(CodeTypeDeclaration typeDeclaration,
-                                        IEnumerable<ISchemaDecorator> decorators,
-                                        string uniquefier)
-            {
-                this.typeDeclaration = typeDeclaration;
-                this.decorators = decorators;
-                knownSubschemas = new Dictionary<JsonSchema, string>();
-                nameGenerator = new NestedClassNameGenerator();
-                this.uniquefier = uniquefier;
-            }
-
-            #region INestedClassProvider Members
-
-            /// <summary>
-            /// Gets a class name as a CodeTypeReference for the given schema of the form "IntenalClassN" where 
-            /// N is an integer. Given the same JsonSchema this will return the same classname.
-            /// </summary>
-            public CodeTypeReference GetClassName(JsonSchema definition)
-            {
-                if (knownSubschemas.ContainsKey(definition))
-                {
-                    return new CodeTypeReference(knownSubschemas[definition]);
-                }
-
-                string name = null;
-                
-                // First, try to generate a name based upon the environment
-                if (typeDeclaration != null)
-                {
-                    var generatedName = nameGenerator.GenerateName(typeDeclaration, definition);
-
-                    if (generatedName.IsNotNullOrEmpty() &&
-                        knownSubschemas.Values.Contains(generatedName) == false &&
-                        typeDeclaration.Members.FindTypeMemberByName(generatedName) == null &&
-                        typeDeclaration.Name != generatedName)
-                    {
-                        // The generated name is not taken, and differs from the parent type -> use it
-                        name = generatedName;
-                    }
-                }
-
-                // If this name collides with an existing type, generate a unique name)
-                if (name == null)
-                {
-                    name = GetSchemaName(knownSubschemas.Count+1);
-                }
-
-                knownSubschemas.Add(definition,name);
-                return new CodeTypeReference(name);
-            }
-
-            #endregion
-
-            public void GenerateNestedClasses(IDictionary<JsonSchema, SchemaImplementationDetails> detailCollection)
-            {
-                int i = 0;
-                foreach (var pair in knownSubschemas)
-                {
-<<<<<<< HEAD
-                    typeDeclaration.Members.Add(GenerateNestedClass(pair.Key, i+1));
-=======
-                    typeDeclaration.Members.Add(GenerateNestedClass(pair.Key, detailCollection, pair.Value));
->>>>>>> 71246203
-                }
-            }
-
-            [VisibleForTestOnly]
-            internal CodeTypeDeclaration GenerateNestedClass(JsonSchema schema,
-                                                             IDictionary<JsonSchema, SchemaImplementationDetails>
-                                                                 detailCollection,
-                                                             int orderOfNestedClass)
-            {
-                schema.ThrowIfNull("schema");
-
-                // Retrieve details
-                SchemaImplementationDetails details = null;
-                if (detailCollection.ContainsKey(schema))
-                {
-                    details = detailCollection[schema];
-                }
-                
-                string className = GetClassName(schema).BaseType;
-                var typeDeclaration = new CodeTypeDeclaration(className);
-                typeDeclaration.Attributes = MemberAttributes.Public;
-                var nestedClassGenerator = new NestedClassGenerator(
-                    typeDeclaration, decorators, uniquefier + orderOfNestedClass + "_");
-
-                foreach (ISchemaDecorator schemaDecorator in decorators)
-                {
-                    if (schemaDecorator is INestedClassSchemaDecorator)
-                    {
-                        logger.DebugFormat(
-                            "Found IInternalClassSchemaDecorator {0} - decorating {1}", schemaDecorator, className);
-                        ((INestedClassSchemaDecorator) schemaDecorator).DecorateInternalClass(
-                            typeDeclaration, className, schema, details, nestedClassGenerator);
-                    }
-                }
-                nestedClassGenerator.GenerateNestedClasses(detailCollection);
-
-                return typeDeclaration;
-            }
-
-            private string GetSchemaName(int schemaNumber)
-            {
-                return string.Format("NestedClass{0}{1}", uniquefier, schemaNumber);
-            }
-        }
-
-        #endregion
-    }
+/*
+Copyright 2010 Google Inc
+
+Licensed under the Apache License, Version 2.0 (the "License");
+you may not use this file except in compliance with the License.
+You may obtain a copy of the License at
+
+    http://www.apache.org/licenses/LICENSE-2.0
+
+Unless required by applicable law or agreed to in writing, software
+distributed under the License is distributed on an "AS IS" BASIS,
+WITHOUT WARRANTIES OR CONDITIONS OF ANY KIND, either express or implied.
+See the License for the specific language governing permissions and
+limitations under the License.
+*/
+
+using System.CodeDom;
+using System.Collections.Generic;
+using Google.Apis.Discovery.Schema;
+using Google.Apis.Testing;
+using Google.Apis.Tools.CodeGen.Decorator.SchemaDecorator;
+using Google.Apis.Util;
+using log4net;
+using Newtonsoft.Json.Schema;
+
+namespace Google.Apis.Tools.CodeGen.Generator
+{
+    /// <summary>
+    /// Schema Generator
+    /// </summary>
+    public class SchemaGenerator : BaseGenerator
+    {
+        private readonly IEnumerable<ISchemaDecorator> decorators;
+
+        public SchemaGenerator(IEnumerable<ISchemaDecorator> decorators)
+        {
+            decorators.ThrowIfNull("decorators");
+            this.decorators = decorators;
+        }
+
+        /// <summary>
+        /// Creates a fully working class for the specified schema
+        /// </summary>
+        public CodeTypeDeclaration CreateClass(ISchema schema,
+                                               IDictionary<JsonSchema, SchemaImplementationDetails> detailCollection,
+                                               IEnumerable<string> otherSchemaNames)
+        {
+            schema.ThrowIfNull("schema");
+            detailCollection.ThrowIfNull("detailCollection");
+            otherSchemaNames.ThrowIfNull("otherSchemaNames");
+
+            // Retrieve details
+            SchemaImplementationDetails details = null;
+            if (detailCollection.ContainsKey(schema.SchemaDetails))
+            {
+                details = detailCollection[schema.SchemaDetails];
+            }
+
+            string className = GeneratorUtils.GetClassName(schema, otherSchemaNames);
+            var typeDeclaration = new CodeTypeDeclaration(className);
+            var nestedClassGenerator = new NestedClassGenerator(typeDeclaration, decorators, "");
+            foreach (ISchemaDecorator schemaDecorator in decorators)
+            {
+                schemaDecorator.DecorateClass(typeDeclaration, schema, details, nestedClassGenerator);
+            }
+            nestedClassGenerator.GenerateNestedClasses(detailCollection);
+
+            return typeDeclaration;
+        }
+
+        #region Nested type: NestedClassGenerator
+
+        [VisibleForTestOnly]
+        internal class NestedClassGenerator : INestedClassProvider
+        {
+            private static readonly ILog logger = LogManager.GetLogger(typeof(NestedClassGenerator));
+
+            private readonly IEnumerable<ISchemaDecorator> decorators;
+
+            /// <summary>
+            /// Maps Schemas to the name they received so schemas found multiple time will resolve to the same name.
+            /// This also allows us to generate the internal classes at the end instead of as we find them.
+            /// </summary>
+            private readonly IDictionary<JsonSchema, string> knownSubschemas;
+
+            private readonly CodeTypeDeclaration typeDeclaration;
+
+            /// <summary>A string to make this nested class names unique</summary>
+            private readonly string uniquefier;
+
+            private readonly NestedClassNameGenerator nameGenerator;
+
+            public NestedClassGenerator(CodeTypeDeclaration typeDeclaration,
+                                        IEnumerable<ISchemaDecorator> decorators,
+                                        string uniquefier)
+            {
+                this.typeDeclaration = typeDeclaration;
+                this.decorators = decorators;
+                knownSubschemas = new Dictionary<JsonSchema, string>();
+                nameGenerator = new NestedClassNameGenerator();
+                this.uniquefier = uniquefier;
+            }
+
+            #region INestedClassProvider Members
+
+            /// <summary>
+            /// Gets a class name as a CodeTypeReference for the given schema of the form "IntenalClassN" where 
+            /// N is an integer. Given the same JsonSchema this will return the same classname.
+            /// </summary>
+            public CodeTypeReference GetClassName(JsonSchema definition)
+            {
+                if (knownSubschemas.ContainsKey(definition))
+                {
+                    return new CodeTypeReference(knownSubschemas[definition]);
+                }
+
+                string name = null;
+                
+                // First, try to generate a name based upon the environment
+                if (typeDeclaration != null)
+                {
+                    var generatedName = nameGenerator.GenerateName(typeDeclaration, definition);
+
+                    if (generatedName.IsNotNullOrEmpty() &&
+                        knownSubschemas.Values.Contains(generatedName) == false &&
+                        typeDeclaration.Members.FindTypeMemberByName(generatedName) == null &&
+                        typeDeclaration.Name != generatedName)
+                    {
+                        // The generated name is not taken, and differs from the parent type -> use it
+                        name = generatedName;
+                    }
+                }
+
+                // If this name collides with an existing type, generate a unique name)
+                if (name == null)
+                {
+                    name = GetSchemaName(knownSubschemas.Count+1);
+                }
+
+                knownSubschemas.Add(definition,name);
+                return new CodeTypeReference(name);
+            }
+
+            #endregion
+
+            public void GenerateNestedClasses(IDictionary<JsonSchema, SchemaImplementationDetails> detailCollection)
+            {
+                int i = 0;
+                foreach (var pair in knownSubschemas)
+                {
+                    typeDeclaration.Members.Add(GenerateNestedClass(pair.Key, detailCollection, i+1));
+                }
+            }
+
+            [VisibleForTestOnly]
+            internal CodeTypeDeclaration GenerateNestedClass(JsonSchema schema,
+                                                             IDictionary<JsonSchema, SchemaImplementationDetails>
+                                                                 detailCollection,
+                                                             int orderOfNestedClass)
+            {
+                schema.ThrowIfNull("schema");
+
+                // Retrieve details
+                SchemaImplementationDetails details = null;
+                if (detailCollection.ContainsKey(schema))
+                {
+                    details = detailCollection[schema];
+                }
+                
+                string className = GetClassName(schema).BaseType;
+                var typeDeclaration = new CodeTypeDeclaration(className);
+                typeDeclaration.Attributes = MemberAttributes.Public;
+                var nestedClassGenerator = new NestedClassGenerator(
+                    typeDeclaration, decorators, uniquefier + orderOfNestedClass + "_");
+
+                foreach (ISchemaDecorator schemaDecorator in decorators)
+                {
+                    if (schemaDecorator is INestedClassSchemaDecorator)
+                    {
+                        logger.DebugFormat(
+                            "Found IInternalClassSchemaDecorator {0} - decorating {1}", schemaDecorator, className);
+                        ((INestedClassSchemaDecorator) schemaDecorator).DecorateInternalClass(
+                            typeDeclaration, className, schema, details, nestedClassGenerator);
+                    }
+                }
+                nestedClassGenerator.GenerateNestedClasses(detailCollection);
+
+                return typeDeclaration;
+            }
+
+            private string GetSchemaName(int schemaNumber)
+            {
+                return string.Format("NestedClass{0}{1}", uniquefier, schemaNumber);
+            }
+        }
+
+        #endregion
+    }
 }