--- conflicted
+++ resolved
@@ -1,197 +1,186 @@
-/*
-Copyright 2010 Google Inc
-
-Licensed under the Apache License, Version 2.0 (the "License");
-you may not use this file except in compliance with the License.
-You may obtain a copy of the License at
-
-    http://www.apache.org/licenses/LICENSE-2.0
-
-Unless required by applicable law or agreed to in writing, software
-distributed under the License is distributed on an "AS IS" BASIS,
-WITHOUT WARRANTIES OR CONDITIONS OF ANY KIND, either express or implied.
-See the License for the specific language governing permissions and
-limitations under the License.
-*/
-
-using System.CodeDom;
-using System.Collections.Generic;
-using System.Linq;
-using Google.Apis.Discovery.Schema;
-using Google.Apis.Testing;
-using Google.Apis.Tools.CodeGen.Decorator.SchemaDecorator;
-using Google.Apis.Util;
-using log4net;
-using Newtonsoft.Json.Schema;
-
-namespace Google.Apis.Tools.CodeGen.Generator
-{
-    /// <summary>
-    /// Schema Generator
-    /// </summary>
-    public class SchemaGenerator : BaseGenerator
-    {
-        private readonly IEnumerable<ISchemaDecorator> decorators;
-
-        public SchemaGenerator(IEnumerable<ISchemaDecorator> decorators)
-        {
-            decorators.ThrowIfNull("decorators");
-            this.decorators = decorators;
-        }
-
-        /// <summary>
-        /// Creates a fully working class for the specified schema.
-        /// </summary>
-        public CodeTypeDeclaration CreateClass(ISchema schema,
-                                               IDictionary<JsonSchema, SchemaImplementationDetails> detailCollection,
-                                               IEnumerable<string> otherSchemaNames)
-        {
-            schema.ThrowIfNull("schema");
-            detailCollection.ThrowIfNull("detailCollection");
-            otherSchemaNames.ThrowIfNull("otherSchemaNames");
-
-<<<<<<< HEAD
-            // Retrieve details
-            SchemaImplementationDetails details = null;
-            if (detailCollection.ContainsKey(schema.SchemaDetails))
-            {
-                details = detailCollection[schema.SchemaDetails];
-            }
-
-            // Get relevant name collection
-            IEnumerable<string> relevantNames = otherSchemaNames.Without(schema.Name);
-
-            string className = GeneratorUtils.GetClassName(schema, relevantNames);
-=======
-            string className = GeneratorUtils.GetClassName(schema, otherSchemaNames);
->>>>>>> 941cd880
-            var typeDeclaration = new CodeTypeDeclaration(className);
-            var nestedClassGenerator = new NestedClassGenerator(typeDeclaration, decorators, "");
-            foreach (ISchemaDecorator schemaDecorator in decorators)
-            {
-                schemaDecorator.DecorateClass(typeDeclaration, schema, detailCollection, nestedClassGenerator);
-            }
-            nestedClassGenerator.GenerateNestedClasses(detailCollection);
-
-            return typeDeclaration;
-        }
-
-        #region Nested type: NestedClassGenerator
-
-        [VisibleForTestOnly]
-        internal class NestedClassGenerator : INestedClassProvider
-        {
-            private static readonly ILog logger = LogManager.GetLogger(typeof(NestedClassGenerator));
-
-            private readonly IEnumerable<ISchemaDecorator> decorators;
-
-            /// <summary>
-            /// Maps Schemas to the name they received so schemas found multiple time will resolve to the same name.
-            /// This also allows us to generate the internal classes at the end instead of as we find them.
-            /// </summary>
-            private readonly IDictionary<JsonSchema, string> knownSubschemas;
-
-            private readonly CodeTypeDeclaration typeDeclaration;
-
-            /// <summary>A string to make this nested class names unique</summary>
-            private readonly string uniquefier;
-
-            public NestedClassGenerator(CodeTypeDeclaration typeDeclaration,
-                                        IEnumerable<ISchemaDecorator> decorators,
-                                        string uniquefier)
-            {
-                this.typeDeclaration = typeDeclaration;
-                this.decorators = decorators;
-                knownSubschemas = new Dictionary<JsonSchema, string>();
-                this.uniquefier = uniquefier;
-            }
-
-            #region INestedClassProvider Members
-
-            /// <summary>
-            /// Gets a class name as a CodeTypeReference for the given schema of the form "IntenalClassN" where 
-            /// N is an integer. Given the same JsonSchema this will return the same classname.
-            /// </summary>
-            public CodeTypeReference GetClassName(JsonSchema definition, SchemaImplementationDetails details)
-            {
-                if (knownSubschemas.ContainsKey(definition))
-                {
-                    return new CodeTypeReference(knownSubschemas[definition]);
-                }
-
-                string name = null;
-                
-                // First, try to generate a name based upon the environment.
-                if (typeDeclaration != null && details != null && !string.IsNullOrEmpty(details.ProposedName))
-                {
-                    string proposedName = details.ProposedName;
-                    IEnumerable<string> forbiddenWords = GeneratorUtils.GetWordContextListFromClass(typeDeclaration);
-                    forbiddenWords = forbiddenWords.Concat(knownSubschemas.Values);
-
-                    string generatedName = GeneratorUtils.GetClassName(proposedName, forbiddenWords);
-                    if (generatedName.IsNotNullOrEmpty())
-                    {
-                        // The generated name is valid -> take it.
-                        name = generatedName;
-                    }
-                }
-
-                // If this name collides with an existing type, generate a unique name.
-                if (name == null)
-                {
-                    name = GetSchemaName(knownSubschemas.Count+1);
-                }
-
-                knownSubschemas.Add(definition,name);
-                return new CodeTypeReference(name);
-            }
-
-            #endregion
-
-            public void GenerateNestedClasses(IDictionary<JsonSchema, SchemaImplementationDetails> detailCollection)
-            {
-                int i = 0;
-                foreach (var pair in knownSubschemas)
-                {
-                    typeDeclaration.Members.Add(GenerateNestedClass(pair.Key, detailCollection, i+1));
-                }
-            }
-
-            [VisibleForTestOnly]
-            internal CodeTypeDeclaration GenerateNestedClass(JsonSchema schema,
-                                                             IDictionary<JsonSchema, SchemaImplementationDetails>
-                                                                 detailCollection,
-                                                             int orderOfNestedClass)
-            {
-                schema.ThrowIfNull("schema");
-
-                string className = GetClassName(schema, detailCollection.GetValueAsNull(schema)).BaseType;
-                var typeDeclaration = new CodeTypeDeclaration(className);
-                typeDeclaration.Attributes = MemberAttributes.Public;
-                var nestedClassGenerator = new NestedClassGenerator(
-                    typeDeclaration, decorators, uniquefier + orderOfNestedClass + "_");
-
-                foreach (ISchemaDecorator schemaDecorator in decorators)
-                {
-                    if (schemaDecorator is INestedClassSchemaDecorator)
-                    {
-                        logger.DebugFormat(
-                            "Found IInternalClassSchemaDecorator {0} - decorating {1}", schemaDecorator, className);
-                        ((INestedClassSchemaDecorator) schemaDecorator).DecorateInternalClass(
-                            typeDeclaration, className, schema, detailCollection, nestedClassGenerator);
-                    }
-                }
-                nestedClassGenerator.GenerateNestedClasses(detailCollection);
-
-                return typeDeclaration;
-            }
-
-            private string GetSchemaName(int schemaNumber)
-            {
-                return string.Format("NestedClass{0}{1}", uniquefier, schemaNumber);
-            }
-        }
-
-        #endregion
-    }
+/*
+Copyright 2010 Google Inc
+
+Licensed under the Apache License, Version 2.0 (the "License");
+you may not use this file except in compliance with the License.
+You may obtain a copy of the License at
+
+    http://www.apache.org/licenses/LICENSE-2.0
+
+Unless required by applicable law or agreed to in writing, software
+distributed under the License is distributed on an "AS IS" BASIS,
+WITHOUT WARRANTIES OR CONDITIONS OF ANY KIND, either express or implied.
+See the License for the specific language governing permissions and
+limitations under the License.
+*/
+
+using System.CodeDom;
+using System.Collections.Generic;
+using System.Linq;
+using Google.Apis.Discovery.Schema;
+using Google.Apis.Testing;
+using Google.Apis.Tools.CodeGen.Decorator.SchemaDecorator;
+using Google.Apis.Util;
+using log4net;
+using Newtonsoft.Json.Schema;
+
+namespace Google.Apis.Tools.CodeGen.Generator
+{
+    /// <summary>
+    /// Schema Generator
+    /// </summary>
+    public class SchemaGenerator : BaseGenerator
+    {
+        private readonly IEnumerable<ISchemaDecorator> decorators;
+
+        public SchemaGenerator(IEnumerable<ISchemaDecorator> decorators)
+        {
+            decorators.ThrowIfNull("decorators");
+            this.decorators = decorators;
+        }
+
+        /// <summary>
+        /// Creates a fully working class for the specified schema.
+        /// </summary>
+        public CodeTypeDeclaration CreateClass(ISchema schema,
+                                               IDictionary<JsonSchema, SchemaImplementationDetails> detailCollection,
+                                               IEnumerable<string> otherSchemaNames)
+        {
+            schema.ThrowIfNull("schema");
+            detailCollection.ThrowIfNull("detailCollection");
+            otherSchemaNames.ThrowIfNull("otherSchemaNames");
+
+            // Get relevant name collection
+            IEnumerable<string> relevantNames = otherSchemaNames.Without(schema.Name);
+
+            string className = GeneratorUtils.GetClassName(schema, relevantNames);
+            var typeDeclaration = new CodeTypeDeclaration(className);
+            var nestedClassGenerator = new NestedClassGenerator(typeDeclaration, decorators, "");
+            foreach (ISchemaDecorator schemaDecorator in decorators)
+            {
+                schemaDecorator.DecorateClass(typeDeclaration, schema, detailCollection, nestedClassGenerator);
+            }
+            nestedClassGenerator.GenerateNestedClasses(detailCollection);
+
+            return typeDeclaration;
+        }
+
+        #region Nested type: NestedClassGenerator
+
+        [VisibleForTestOnly]
+        internal class NestedClassGenerator : INestedClassProvider
+        {
+            private static readonly ILog logger = LogManager.GetLogger(typeof(NestedClassGenerator));
+
+            private readonly IEnumerable<ISchemaDecorator> decorators;
+
+            /// <summary>
+            /// Maps Schemas to the name they received so schemas found multiple time will resolve to the same name.
+            /// This also allows us to generate the internal classes at the end instead of as we find them.
+            /// </summary>
+            private readonly IDictionary<JsonSchema, string> knownSubschemas;
+
+            private readonly CodeTypeDeclaration typeDeclaration;
+
+            /// <summary>A string to make this nested class names unique</summary>
+            private readonly string uniquefier;
+
+            public NestedClassGenerator(CodeTypeDeclaration typeDeclaration,
+                                        IEnumerable<ISchemaDecorator> decorators,
+                                        string uniquefier)
+            {
+                this.typeDeclaration = typeDeclaration;
+                this.decorators = decorators;
+                knownSubschemas = new Dictionary<JsonSchema, string>();
+                this.uniquefier = uniquefier;
+            }
+
+            #region INestedClassProvider Members
+
+            /// <summary>
+            /// Gets a class name as a CodeTypeReference for the given schema of the form "IntenalClassN" where 
+            /// N is an integer. Given the same JsonSchema this will return the same classname.
+            /// </summary>
+            public CodeTypeReference GetClassName(JsonSchema definition, SchemaImplementationDetails details)
+            {
+                if (knownSubschemas.ContainsKey(definition))
+                {
+                    return new CodeTypeReference(knownSubschemas[definition]);
+                }
+
+                string name = null;
+                
+                // First, try to generate a name based upon the environment.
+                if (typeDeclaration != null && details != null && !string.IsNullOrEmpty(details.ProposedName))
+                {
+                    string proposedName = details.ProposedName;
+                    IEnumerable<string> forbiddenWords = GeneratorUtils.GetWordContextListFromClass(typeDeclaration);
+                    forbiddenWords = forbiddenWords.Concat(knownSubschemas.Values);
+
+                    string generatedName = GeneratorUtils.GetClassName(proposedName, forbiddenWords);
+                    if (generatedName.IsNotNullOrEmpty())
+                    {
+                        // The generated name is valid -> take it.
+                        name = generatedName;
+                    }
+                }
+
+                // If this name collides with an existing type, generate a unique name.
+                if (name == null)
+                {
+                    name = GetSchemaName(knownSubschemas.Count+1);
+                }
+
+                knownSubschemas.Add(definition,name);
+                return new CodeTypeReference(name);
+            }
+
+            #endregion
+
+            public void GenerateNestedClasses(IDictionary<JsonSchema, SchemaImplementationDetails> detailCollection)
+            {
+                int i = 0;
+                foreach (var pair in knownSubschemas)
+                {
+                    typeDeclaration.Members.Add(GenerateNestedClass(pair.Key, detailCollection, i+1));
+                }
+            }
+
+            [VisibleForTestOnly]
+            internal CodeTypeDeclaration GenerateNestedClass(JsonSchema schema,
+                                                             IDictionary<JsonSchema, SchemaImplementationDetails>
+                                                                 detailCollection,
+                                                             int orderOfNestedClass)
+            {
+                schema.ThrowIfNull("schema");
+
+                string className = GetClassName(schema, detailCollection.GetValueAsNull(schema)).BaseType;
+                var typeDeclaration = new CodeTypeDeclaration(className);
+                typeDeclaration.Attributes = MemberAttributes.Public;
+                var nestedClassGenerator = new NestedClassGenerator(
+                    typeDeclaration, decorators, uniquefier + orderOfNestedClass + "_");
+
+                foreach (ISchemaDecorator schemaDecorator in decorators)
+                {
+                    if (schemaDecorator is INestedClassSchemaDecorator)
+                    {
+                        logger.DebugFormat(
+                            "Found IInternalClassSchemaDecorator {0} - decorating {1}", schemaDecorator, className);
+                        ((INestedClassSchemaDecorator) schemaDecorator).DecorateInternalClass(
+                            typeDeclaration, className, schema, detailCollection, nestedClassGenerator);
+                    }
+                }
+                nestedClassGenerator.GenerateNestedClasses(detailCollection);
+
+                return typeDeclaration;
+            }
+
+            private string GetSchemaName(int schemaNumber)
+            {
+                return string.Format("NestedClass{0}{1}", uniquefier, schemaNumber);
+            }
+        }
+
+        #endregion
+    }
 }