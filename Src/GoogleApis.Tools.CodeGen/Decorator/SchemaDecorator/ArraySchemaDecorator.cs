--- conflicted
+++ resolved
@@ -1,81 +1,76 @@
-﻿/*
-Copyright 2010 Google Inc
-
-Licensed under the Apache License, Version 2.0 (the "License");
-you may not use this file except in compliance with the License.
-You may obtain a copy of the License at
-
-    http://www.apache.org/licenses/LICENSE-2.0
-
-Unless required by applicable law or agreed to in writing, software
-distributed under the License is distributed on an "AS IS" BASIS,
-WITHOUT WARRANTIES OR CONDITIONS OF ANY KIND, either express or implied.
-See the License for the specific language governing permissions and
-limitations under the License.
-*/
-
-using System.CodeDom;
-<<<<<<< HEAD
-using System.Collections;
-using System.Collections.Generic;
-using log4net;
-using Newtonsoft.Json.Schema;
-=======
->>>>>>> 71246203
-using Google.Apis.Discovery.Schema;
-using Google.Apis.Tools.CodeGen.Generator;
-using Google.Apis.Util;
-using log4net;
-using Newtonsoft.Json.Schema;
-
-namespace Google.Apis.Tools.CodeGen.Decorator.SchemaDecorator
-{
-    /// <summary>
-    /// Decorator for schemas which represent an array themself (type: array)
-    /// This Decorator constructs an IList implementation for the schema
-    /// </summary>
-    public class ArraySchemaDecorator : ISchemaDecorator
-    {
-        private static readonly ILog logger = LogManager.GetLogger(typeof(ArraySchemaDecorator));
-
-        #region ISchemaDecorator Members
-
-        public void DecorateClass(CodeTypeDeclaration typeDeclaration,
-                                  ISchema schema,
-                                  SchemaImplementationDetails implDetails,
-                                  INestedClassProvider internalClassProvider)
-        {
-            typeDeclaration.ThrowIfNull("typeDeclaration");
-            schema.ThrowIfNull("schema");
-            internalClassProvider.ThrowIfNull("internalClassProvider");
-
-            JsonSchema details = schema.SchemaDetails;
-            details.ThrowIfNull("schemaDetails");
-
-            // Check if this decorator can be applied to the schema);
-            if (details.Type != JsonSchemaType.Array)
-            {
-                return;
-            }
-
-            if (details.Items == null || details.Items.Count != 1)
-            {
-                logger.WarnFormat("Found array scheme of unhandled type. {0}", details);
-                return; // not supported
-            }
-
-            // Implement the IList interface (required for the NestedNameTypeGenerator)
-            typeDeclaration.BaseTypes.Add(typeof(IList).FullName);
-            
-            // Generate or find the nested type
-            JsonSchema itemScheme = details.Items[0];
-            CodeTypeReference item = SchemaDecoratorUtil.GetCodeType(itemScheme, internalClassProvider);
-
-            // Insert the base type before any interface declaration
-            var baseType = string.Format("List<{0}.{1}>", typeDeclaration.Name, item.BaseType);
-            typeDeclaration.BaseTypes.Insert(0, new CodeTypeReference(baseType));
-        }
-
-        #endregion
-    }
+﻿/*
+Copyright 2010 Google Inc
+
+Licensed under the Apache License, Version 2.0 (the "License");
+you may not use this file except in compliance with the License.
+You may obtain a copy of the License at
+
+    http://www.apache.org/licenses/LICENSE-2.0
+
+Unless required by applicable law or agreed to in writing, software
+distributed under the License is distributed on an "AS IS" BASIS,
+WITHOUT WARRANTIES OR CONDITIONS OF ANY KIND, either express or implied.
+See the License for the specific language governing permissions and
+limitations under the License.
+*/
+
+using System.CodeDom;
+using System.Collections;
+using System.Collections.Generic;
+using Google.Apis.Discovery.Schema;
+using Google.Apis.Tools.CodeGen.Generator;
+using Google.Apis.Util;
+using log4net;
+using Newtonsoft.Json.Schema;
+
+namespace Google.Apis.Tools.CodeGen.Decorator.SchemaDecorator
+{
+    /// <summary>
+    /// Decorator for schemas which represent an array themself (type: array)
+    /// This Decorator constructs an IList implementation for the schema
+    /// </summary>
+    public class ArraySchemaDecorator : ISchemaDecorator
+    {
+        private static readonly ILog logger = LogManager.GetLogger(typeof(ArraySchemaDecorator));
+
+        #region ISchemaDecorator Members
+
+        public void DecorateClass(CodeTypeDeclaration typeDeclaration,
+                                  ISchema schema,
+                                  SchemaImplementationDetails implDetails,
+                                  INestedClassProvider internalClassProvider)
+        {
+            typeDeclaration.ThrowIfNull("typeDeclaration");
+            schema.ThrowIfNull("schema");
+            internalClassProvider.ThrowIfNull("internalClassProvider");
+
+            JsonSchema details = schema.SchemaDetails;
+            details.ThrowIfNull("schemaDetails");
+
+            // Check if this decorator can be applied to the schema);
+            if (details.Type != JsonSchemaType.Array)
+            {
+                return;
+            }
+
+            if (details.Items == null || details.Items.Count != 1)
+            {
+                logger.WarnFormat("Found array scheme of unhandled type. {0}", details);
+                return; // not supported
+            }
+
+            // Implement the IList interface (required for the NestedNameTypeGenerator)
+            typeDeclaration.BaseTypes.Add(typeof(IList).FullName);
+            
+            // Generate or find the nested type
+            JsonSchema itemScheme = details.Items[0];
+            CodeTypeReference item = SchemaDecoratorUtil.GetCodeType(itemScheme, internalClassProvider);
+
+            // Insert the base type before any interface declaration
+            var baseType = string.Format("List<{0}.{1}>", typeDeclaration.Name, item.BaseType);
+            typeDeclaration.BaseTypes.Insert(0, new CodeTypeReference(baseType));
+        }
+
+        #endregion
+    }
 }