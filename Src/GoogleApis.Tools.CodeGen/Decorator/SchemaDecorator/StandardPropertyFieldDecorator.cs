--- conflicted
+++ resolved
@@ -1,135 +1,125 @@
-/*
-Copyright 2010 Google Inc
-
-Licensed under the Apache License, Version 2.0 (the "License");
-you may not use this file except in compliance with the License.
-You may obtain a copy of the License at
-
-    http://www.apache.org/licenses/LICENSE-2.0
-
-Unless required by applicable law or agreed to in writing, software
-distributed under the License is distributed on an "AS IS" BASIS,
-WITHOUT WARRANTIES OR CONDITIONS OF ANY KIND, either express or implied.
-See the License for the specific language governing permissions and
-limitations under the License.
-*/
-
-using System.CodeDom;
-using System.Collections.Generic;
-using System.Linq;
-using Google.Apis.Discovery.Schema;
-using Google.Apis.Testing;
-using Google.Apis.Tools.CodeGen.Generator;
-using Google.Apis.Util;
-using log4net;
-using Newtonsoft.Json.Schema;
-
-namespace Google.Apis.Tools.CodeGen.Decorator.SchemaDecorator
-{
-    /// <summary>
-    /// Decorator for standard property fields
-    /// </summary>
-    public class StandardPropertyFieldDecorator : ISchemaDecorator, INestedClassSchemaDecorator
-    {
-        private static readonly ILog logger = LogManager.GetLogger(typeof(StandardPropertyFieldDecorator));
-
-        #region INestedClassSchemaDecorator Members
-
-        public void DecorateInternalClass(CodeTypeDeclaration typeDeclaration,
-                                          string name,
-                                          JsonSchema schema,
-                                          IDictionary<JsonSchema, SchemaImplementationDetails> implDetails,
-                                          INestedClassProvider internalClassProvider)
-        {
-            typeDeclaration.ThrowIfNull("typeDeclaration");
-            schema.ThrowIfNull("schema");
-            implDetails.ThrowIfNull("details");
-            internalClassProvider.ThrowIfNull("internalClassProvider");
-            typeDeclaration.Members.AddRange(
-                GenerateAllFields(name, schema, implDetails, internalClassProvider).ToArray());
-        }
-
-        #endregion
-
-        #region ISchemaDecorator Members
-
-        public void DecorateClass(CodeTypeDeclaration typeDeclaration,
-                                  ISchema schema,
-                                  IDictionary<JsonSchema, SchemaImplementationDetails> implDetails,
-                                  INestedClassProvider internalClassProvider)
-        {
-            typeDeclaration.ThrowIfNull("typeDeclaration");
-            schema.ThrowIfNull("schema");
-            implDetails.ThrowIfNull("details");
-            internalClassProvider.ThrowIfNull("internalClassProvider");
-            typeDeclaration.Members.AddRange(
-                GenerateAllFields(schema.Name, schema.SchemaDetails, implDetails, internalClassProvider).ToArray());
-        }
-
-        #endregion
-
-        [VisibleForTestOnly]
-        internal IList<CodeMemberField> GenerateAllFields(string name,
-                                                          JsonSchema schema,
-                                                          IDictionary<JsonSchema, SchemaImplementationDetails>
-                                                              implDetails,
-                                                          INestedClassProvider internalClassProvider)
-        {
-            schema.ThrowIfNull("schema");
-            name.ThrowIfNull("name");
-            implDetails.ThrowIfNull("details");
-            internalClassProvider.ThrowIfNull("internalClassProvider");
-
-            var fields = new List<CodeMemberField>();
-            if (schema.Properties.IsNullOrEmpty())
-            {
-                logger.Debug("No Properties found for " + name);
-                return fields;
-            }
-
-            int index = 0;
-            foreach (var propertyPair in schema.Properties)
-            {
-                SchemaImplementationDetails implDetail = implDetails[propertyPair.Value];
-
-                fields.Add(
-                    GenerateField(
-<<<<<<< HEAD
-                        propertyPair.Key, propertyPair.Value, index, internalClassProvider,
-                        schema.Properties.Keys.Without(propertyPair.Key)));
-=======
-                        propertyPair.Key, propertyPair.Value, implDetail, index, internalClassProvider,
-                        schema.Properties.Keys));
->>>>>>> 941cd880
-                index++;
-            }
-            return fields;
-        }
-
-        [VisibleForTestOnly]
-        internal CodeMemberField GenerateField(string name,
-                                               JsonSchema propertySchema,
-                                               SchemaImplementationDetails details,
-                                               int index,
-                                               INestedClassProvider internalClassProvider,
-                                               IEnumerable<string> otherFieldNames)
-        {
-            name.ThrowIfNullOrEmpty("name");
-            propertySchema.ThrowIfNull("propertySchema");
-            internalClassProvider.ThrowIfNull("internalClassProvider");
-            details.ThrowIfNull("details");
-
-            var ret = new CodeMemberField(
-<<<<<<< HEAD
-                SchemaDecoratorUtil.GetCodeType(propertySchema, internalClassProvider),
-                SchemaDecoratorUtil.GetFieldName(name, otherFieldNames));
-=======
-                SchemaDecoratorUtil.GetCodeType(propertySchema, details, internalClassProvider),
-                SchemaDecoratorUtil.GetFieldName(name, index, otherFieldNames));
->>>>>>> 941cd880
-            ret.Attributes = MemberAttributes.Private;
-
-            return ret;
-        }
-    }
+/*
+Copyright 2010 Google Inc
+
+Licensed under the Apache License, Version 2.0 (the "License");
+you may not use this file except in compliance with the License.
+You may obtain a copy of the License at
+
+    http://www.apache.org/licenses/LICENSE-2.0
+
+Unless required by applicable law or agreed to in writing, software
+distributed under the License is distributed on an "AS IS" BASIS,
+WITHOUT WARRANTIES OR CONDITIONS OF ANY KIND, either express or implied.
+See the License for the specific language governing permissions and
+limitations under the License.
+*/
+
+using System.CodeDom;
+using System.Collections.Generic;
+using System.Linq;
+using Google.Apis.Discovery.Schema;
+using Google.Apis.Testing;
+using Google.Apis.Tools.CodeGen.Generator;
+using Google.Apis.Util;
+using log4net;
+using Newtonsoft.Json.Schema;
+
+namespace Google.Apis.Tools.CodeGen.Decorator.SchemaDecorator
+{
+    /// <summary>
+    /// Decorator for standard property fields
+    /// </summary>
+    public class StandardPropertyFieldDecorator : ISchemaDecorator, INestedClassSchemaDecorator
+    {
+        private static readonly ILog logger = LogManager.GetLogger(typeof(StandardPropertyFieldDecorator));
+
+        #region INestedClassSchemaDecorator Members
+
+        public void DecorateInternalClass(CodeTypeDeclaration typeDeclaration,
+                                          string name,
+                                          JsonSchema schema,
+                                          IDictionary<JsonSchema, SchemaImplementationDetails> implDetails,
+                                          INestedClassProvider internalClassProvider)
+        {
+            typeDeclaration.ThrowIfNull("typeDeclaration");
+            schema.ThrowIfNull("schema");
+            implDetails.ThrowIfNull("details");
+            internalClassProvider.ThrowIfNull("internalClassProvider");
+            typeDeclaration.Members.AddRange(
+                GenerateAllFields(name, schema, implDetails, internalClassProvider).ToArray());
+        }
+
+        #endregion
+
+        #region ISchemaDecorator Members
+
+        public void DecorateClass(CodeTypeDeclaration typeDeclaration,
+                                  ISchema schema,
+                                  IDictionary<JsonSchema, SchemaImplementationDetails> implDetails,
+                                  INestedClassProvider internalClassProvider)
+        {
+            typeDeclaration.ThrowIfNull("typeDeclaration");
+            schema.ThrowIfNull("schema");
+            implDetails.ThrowIfNull("details");
+            internalClassProvider.ThrowIfNull("internalClassProvider");
+            typeDeclaration.Members.AddRange(
+                GenerateAllFields(schema.Name, schema.SchemaDetails, implDetails, internalClassProvider).ToArray());
+        }
+
+        #endregion
+
+        [VisibleForTestOnly]
+        internal IList<CodeMemberField> GenerateAllFields(string name,
+                                                          JsonSchema schema,
+                                                          IDictionary<JsonSchema, SchemaImplementationDetails>
+                                                              implDetails,
+                                                          INestedClassProvider internalClassProvider)
+        {
+            schema.ThrowIfNull("schema");
+            name.ThrowIfNull("name");
+            implDetails.ThrowIfNull("details");
+            internalClassProvider.ThrowIfNull("internalClassProvider");
+
+            var fields = new List<CodeMemberField>();
+            if (schema.Properties.IsNullOrEmpty())
+            {
+                logger.Debug("No Properties found for " + name);
+                return fields;
+            }
+
+            int index = 0;
+            foreach (var propertyPair in schema.Properties)
+            {
+                SchemaImplementationDetails details = implDetails[propertyPair.Value];
+
+                fields.Add(
+                    GenerateField(
+                        propertyPair.Key, propertyPair.Value, details, index, internalClassProvider,
+                        schema.Properties.Keys.Without(propertyPair.Key)));
+                index++;
+            }
+            return fields;
+        }
+
+        [VisibleForTestOnly]
+        internal CodeMemberField GenerateField(string name,
+                                               JsonSchema propertySchema,
+                                               SchemaImplementationDetails details,
+                                               int index,
+                                               INestedClassProvider internalClassProvider,
+                                               IEnumerable<string> otherFieldNames)
+        {
+            name.ThrowIfNullOrEmpty("name");
+            propertySchema.ThrowIfNull("propertySchema");
+            internalClassProvider.ThrowIfNull("internalClassProvider");
+            details.ThrowIfNull("details");
+
+            var ret = new CodeMemberField(
+                SchemaDecoratorUtil.GetCodeType(propertySchema, details, internalClassProvider),
+                SchemaDecoratorUtil.GetFieldName(name, otherFieldNames));
+            ret.Attributes = MemberAttributes.Private;
+
+            return ret;
+        }
+    }
 }