--- conflicted
+++ resolved
@@ -43,16 +43,11 @@
                                   string serviceClassName,
                                   IEnumerable<IResourceDecorator> allDecorators)
         {
-<<<<<<< HEAD
-            logger.Debug("Adding standard constructor to Resource[{0}]", resource.Name);
-            resourceClass.Members.Add(CreateConstructor(serviceClassName, resource));
-=======
             if (!resource.IsServiceResource) // Only add this constructor to non-service resources.
             {
-                logger.DebugFormat("Adding standard constructor to Resource[{0}]", resource.Name);
+                logger.Debug("Adding standard constructor to Resource[{0}]", resource.Name);
                 resourceClass.Members.Add(CreateConstructor(serviceClassName, resource));
             }
->>>>>>> 9ae8222a
         }
 
 
