--- conflicted
+++ resolved
@@ -1,144 +1,140 @@
-﻿<?xml version="1.0" encoding="utf-8"?>
-<Project DefaultTargets="Build" xmlns="http://schemas.microsoft.com/developer/msbuild/2003" ToolsVersion="4.0">
-  <PropertyGroup>
-    <Configuration Condition=" '$(Configuration)' == '' ">Debug</Configuration>
-    <Platform Condition=" '$(Platform)' == '' ">AnyCPU</Platform>
-    <ProductVersion>9.0.21022</ProductVersion>
-    <SchemaVersion>2.0</SchemaVersion>
-    <ProjectGuid>{B277BF03-9704-48D1-82A3-F7A3A8B174F1}</ProjectGuid>
-    <OutputType>Library</OutputType>
-    <RootNamespace>Google.Apis.Tools.CodeGen.Tests</RootNamespace>
-    <AssemblyName>Google.Apis.Tools.CodeGen.Tests</AssemblyName>
-    <FileUpgradeFlags>
-    </FileUpgradeFlags>
-    <OldToolsVersion>2.0</OldToolsVersion>
-    <UpgradeBackupLocation />
-    <TargetFrameworkVersion>v3.5</TargetFrameworkVersion>
-    <TargetFrameworkProfile />
-    <PublishUrl>publish\</PublishUrl>
-    <Install>true</Install>
-    <InstallFrom>Disk</InstallFrom>
-    <UpdateEnabled>false</UpdateEnabled>
-    <UpdateMode>Foreground</UpdateMode>
-    <UpdateInterval>7</UpdateInterval>
-    <UpdateIntervalUnits>Days</UpdateIntervalUnits>
-    <UpdatePeriodically>false</UpdatePeriodically>
-    <UpdateRequired>false</UpdateRequired>
-    <MapFileExtensions>true</MapFileExtensions>
-    <ApplicationRevision>0</ApplicationRevision>
-    <ApplicationVersion>1.0.0.%2a</ApplicationVersion>
-    <IsWebBootstrapper>false</IsWebBootstrapper>
-    <UseApplicationTrust>false</UseApplicationTrust>
-    <BootstrapperEnabled>true</BootstrapperEnabled>
-  </PropertyGroup>
-  <PropertyGroup Condition=" '$(Configuration)|$(Platform)' == 'Debug|AnyCPU' ">
-    <DebugSymbols>true</DebugSymbols>
-    <DebugType>full</DebugType>
-    <Optimize>false</Optimize>
-    <OutputPath>bin\Debug</OutputPath>
-    <DefineConstants>DEBUG</DefineConstants>
-    <ErrorReport>prompt</ErrorReport>
-    <WarningLevel>4</WarningLevel>
-    <ConsolePause>false</ConsolePause>
-  </PropertyGroup>
-  <PropertyGroup Condition=" '$(Configuration)|$(Platform)' == 'Release|AnyCPU' ">
-    <DebugType>none</DebugType>
-    <Optimize>false</Optimize>
-    <OutputPath>bin\Release</OutputPath>
-    <ErrorReport>prompt</ErrorReport>
-    <WarningLevel>4</WarningLevel>
-    <ConsolePause>false</ConsolePause>
-  </PropertyGroup>
-  <ItemGroup>
-    <Reference Include="System" />
-    <Reference Include="log4net, Version=1.2.10.0, Culture=neutral, PublicKeyToken=1b44e1d426115821">
-      <SpecificVersion>False</SpecificVersion>
-      <HintPath>..\..\Third Party\log4net.dll</HintPath>
-    </Reference>
-    <Reference Include="nunit.framework, Version=2.5.8.10295, Culture=neutral, PublicKeyToken=96d09a1eb7f44a77">
-      <SpecificVersion>False</SpecificVersion>
-      <HintPath>..\..\Third Party\nunit.framework.dll</HintPath>
-    </Reference>
-    <Reference Include="System.Core" />
-    <Reference Include="Newtonsoft.Json.Net35, Version=4.0.0.0, Culture=neutral, PublicKeyToken=30ad4fe6b2a6aeed">
-      <SpecificVersion>False</SpecificVersion>
-      <HintPath>..\..\Third Party\Newtonsoft.Json.Net35.dll</HintPath>
-    </Reference>
-  </ItemGroup>
-  <ItemGroup>
-    <Compile Include="AssemblyInfo.cs" />
-    <Compile Include="Decorator\DecoratorUtilTest.cs" />
-    <Compile Include="Decorator\ResourceDecorator\StandardConstructorResourceDecoratorTest.cs" />
-    <Compile Include="Decorator\ResourceDecorator\BaseResourceDecoratorTest.cs" />
-<<<<<<< HEAD
-    <Compile Include="Decorator\ServiceDecorator\ServicePropertyDecoratorTest.cs" />
-=======
-    <Compile Include="Decorator\SchemaDecorator\ArraySchemaDecoratorTest.cs" />
->>>>>>> c5b6d98b
-    <Compile Include="Generator\MethodGeneratorUtilsTest.cs" />
-    <Compile Include="ResourceBaseGeneratorTest.cs" />
-    <Compile Include="Decorator\ResourceDecorator\DictonaryOptionalParameterResourceDecoratorTest.cs" />
-    <Compile Include="Decorator\ResourceDecorator\Log4NetResourceDecoratorTest.cs" />
-    <Compile Include="Decorator\ResourceDecorator\StandardMethodResourceDecoratorTest.cs" />
-    <Compile Include="Decorator\ResourceDecorator\MockResourceDecorator.cs" />
-    <Compile Include="Decorator\ServiceDecorator\VersionInformationServiceDecoratorTest.cs" />
-    <Compile Include="Decorator\ServiceDecorator\BaseServiceDecoratorTest.cs" />
-    <Compile Include="Decorator\ServiceDecorator\StandardExecuteMethodServiceDecoratorTest.cs" />
-    <Compile Include="Decorator\ServiceDecorator\StandardConstructServiceDecoratorTest.cs" />
-    <Compile Include="Decorator\ServiceDecorator\StandardServiceFieldResourceDecoratorTest.cs" />
-    <Compile Include="Decorator\ServiceDecorator\StandardResourcePropertyServiceDecoratorTest.cs" />
-    <Compile Include="GeneratorUtilsTest.cs" />
-    <Compile Include="Decorator\ResourceDecorator\StandardResourceNameResourceDecoratorTest.cs" />
-    <Compile Include="Decorator\ResourceDecorator\StandardServiceFieldResourceDecoratorTest.cs" />
-    <Compile Include="Generator\SchemaGeneratorTest.cs" />
-    <Compile Include="Generator\MockSchema.cs" />
-    <Compile Include="GoogleServiceGeneratorTest.cs" />
-    <Compile Include="BaseCodeGeneratorTest.cs" />
-    <Compile Include="GoogleSchemaGeneratorTest.cs" />
-    <Compile Include="Decorator\SchemaDecorator\StandardPropertyDecoratorTest.cs" />
-    <Compile Include="Decorator\SchemaDecorator\SchemaDecoratorUtilTest.cs" />
-    <Compile Include="Decorator\SchemaDecorator\StandardPropertyFieldDecoratorTest.cs" />
-    <Compile Include="Decorator\SchemaDecorator\ObjectInternalClassProvider.cs" />
-    <Compile Include="Decorator\ServiceDecorator\SchemaAwearExecuteMethodDecoratorTest.cs" />
-    <Compile Include="Decorator\ServiceDecorator\NewtonsoftJsonSerializerTest.cs" />
-    <Compile Include="Decorator\SchemaDecorator\StandardSchemaCommentDecoratorTest.cs" />
-    <Compile Include="Decorator\ResourceDecorator\DefaultEnglishCommentCreatorTest.cs" />
-  </ItemGroup>
-  <ItemGroup>
-    <ProjectReference Include="..\GoogleApis.Tools.CodeGen\GoogleApis.Tools.CodeGen.csproj">
-      <Project>{22F162B0-DC09-4F3B-935C-D1FAF2367032}</Project>
-      <Name>GoogleApis.Tools.CodeGen</Name>
-    </ProjectReference>
-    <ProjectReference Include="..\GoogleApis\GoogleApis.csproj">
-      <Project>{CBB5E638-F8D5-48DB-93BE-5A7CDD7ED107}</Project>
-      <Name>GoogleApis</Name>
-    </ProjectReference>
-    <ProjectReference Include="..\GoogleApis.Tests\GoogleApis.Tests.csproj">
-      <Project>{9A8AA9EF-6904-43D8-8A26-0AB62069C2DC}</Project>
-      <Name>GoogleApis.Tests</Name>
-    </ProjectReference>
-  </ItemGroup>
-  <ItemGroup>
-    <BootstrapperPackage Include=".NETFramework,Version=v4.0">
-      <Visible>False</Visible>
-      <ProductName>Microsoft .NET Framework 4 %28x86 and x64%29</ProductName>
-      <Install>true</Install>
-    </BootstrapperPackage>
-    <BootstrapperPackage Include="Microsoft.Net.Client.3.5">
-      <Visible>False</Visible>
-      <ProductName>.NET Framework 3.5 SP1 Client Profile</ProductName>
-      <Install>false</Install>
-    </BootstrapperPackage>
-    <BootstrapperPackage Include="Microsoft.Net.Framework.3.5.SP1">
-      <Visible>False</Visible>
-      <ProductName>.NET Framework 3.5 SP1</ProductName>
-      <Install>false</Install>
-    </BootstrapperPackage>
-    <BootstrapperPackage Include="Microsoft.Windows.Installer.3.1">
-      <Visible>False</Visible>
-      <ProductName>Windows Installer 3.1</ProductName>
-      <Install>true</Install>
-    </BootstrapperPackage>
-  </ItemGroup>
-  <Import Project="$(MSBuildBinPath)\Microsoft.CSharp.targets" />
+﻿<?xml version="1.0" encoding="utf-8"?>
+<Project DefaultTargets="Build" xmlns="http://schemas.microsoft.com/developer/msbuild/2003" ToolsVersion="4.0">
+  <PropertyGroup>
+    <Configuration Condition=" '$(Configuration)' == '' ">Debug</Configuration>
+    <Platform Condition=" '$(Platform)' == '' ">AnyCPU</Platform>
+    <ProductVersion>9.0.21022</ProductVersion>
+    <SchemaVersion>2.0</SchemaVersion>
+    <ProjectGuid>{B277BF03-9704-48D1-82A3-F7A3A8B174F1}</ProjectGuid>
+    <OutputType>Library</OutputType>
+    <RootNamespace>Google.Apis.Tools.CodeGen.Tests</RootNamespace>
+    <AssemblyName>Google.Apis.Tools.CodeGen.Tests</AssemblyName>
+    <FileUpgradeFlags>
+    </FileUpgradeFlags>
+    <OldToolsVersion>2.0</OldToolsVersion>
+    <UpgradeBackupLocation />
+    <TargetFrameworkVersion>v3.5</TargetFrameworkVersion>
+    <TargetFrameworkProfile />
+    <PublishUrl>publish\</PublishUrl>
+    <Install>true</Install>
+    <InstallFrom>Disk</InstallFrom>
+    <UpdateEnabled>false</UpdateEnabled>
+    <UpdateMode>Foreground</UpdateMode>
+    <UpdateInterval>7</UpdateInterval>
+    <UpdateIntervalUnits>Days</UpdateIntervalUnits>
+    <UpdatePeriodically>false</UpdatePeriodically>
+    <UpdateRequired>false</UpdateRequired>
+    <MapFileExtensions>true</MapFileExtensions>
+    <ApplicationRevision>0</ApplicationRevision>
+    <ApplicationVersion>1.0.0.%2a</ApplicationVersion>
+    <IsWebBootstrapper>false</IsWebBootstrapper>
+    <UseApplicationTrust>false</UseApplicationTrust>
+    <BootstrapperEnabled>true</BootstrapperEnabled>
+  </PropertyGroup>
+  <PropertyGroup Condition=" '$(Configuration)|$(Platform)' == 'Debug|AnyCPU' ">
+    <DebugSymbols>true</DebugSymbols>
+    <DebugType>full</DebugType>
+    <Optimize>false</Optimize>
+    <OutputPath>bin\Debug</OutputPath>
+    <DefineConstants>DEBUG</DefineConstants>
+    <ErrorReport>prompt</ErrorReport>
+    <WarningLevel>4</WarningLevel>
+    <ConsolePause>false</ConsolePause>
+  </PropertyGroup>
+  <PropertyGroup Condition=" '$(Configuration)|$(Platform)' == 'Release|AnyCPU' ">
+    <DebugType>none</DebugType>
+    <Optimize>false</Optimize>
+    <OutputPath>bin\Release</OutputPath>
+    <ErrorReport>prompt</ErrorReport>
+    <WarningLevel>4</WarningLevel>
+    <ConsolePause>false</ConsolePause>
+  </PropertyGroup>
+  <ItemGroup>
+    <Reference Include="System" />
+    <Reference Include="log4net, Version=1.2.10.0, Culture=neutral, PublicKeyToken=1b44e1d426115821">
+      <SpecificVersion>False</SpecificVersion>
+      <HintPath>..\..\Third Party\log4net.dll</HintPath>
+    </Reference>
+    <Reference Include="nunit.framework, Version=2.5.8.10295, Culture=neutral, PublicKeyToken=96d09a1eb7f44a77">
+      <SpecificVersion>False</SpecificVersion>
+      <HintPath>..\..\Third Party\nunit.framework.dll</HintPath>
+    </Reference>
+    <Reference Include="System.Core" />
+    <Reference Include="Newtonsoft.Json.Net35, Version=4.0.0.0, Culture=neutral, PublicKeyToken=30ad4fe6b2a6aeed">
+      <SpecificVersion>False</SpecificVersion>
+      <HintPath>..\..\Third Party\Newtonsoft.Json.Net35.dll</HintPath>
+    </Reference>
+  </ItemGroup>
+  <ItemGroup>
+    <Compile Include="AssemblyInfo.cs" />
+    <Compile Include="Decorator\DecoratorUtilTest.cs" />
+    <Compile Include="Decorator\ResourceDecorator\StandardConstructorResourceDecoratorTest.cs" />
+    <Compile Include="Decorator\ResourceDecorator\BaseResourceDecoratorTest.cs" />
+    <Compile Include="Decorator\SchemaDecorator\ArraySchemaDecoratorTest.cs" />
+    <Compile Include="Generator\MethodGeneratorUtilsTest.cs" />
+    <Compile Include="ResourceBaseGeneratorTest.cs" />
+    <Compile Include="Decorator\ResourceDecorator\DictonaryOptionalParameterResourceDecoratorTest.cs" />
+    <Compile Include="Decorator\ResourceDecorator\Log4NetResourceDecoratorTest.cs" />
+    <Compile Include="Decorator\ResourceDecorator\StandardMethodResourceDecoratorTest.cs" />
+    <Compile Include="Decorator\ResourceDecorator\MockResourceDecorator.cs" />
+    <Compile Include="Decorator\ServiceDecorator\VersionInformationServiceDecoratorTest.cs" />
+    <Compile Include="Decorator\ServiceDecorator\BaseServiceDecoratorTest.cs" />
+    <Compile Include="Decorator\ServiceDecorator\StandardExecuteMethodServiceDecoratorTest.cs" />
+    <Compile Include="Decorator\ServiceDecorator\StandardConstructServiceDecoratorTest.cs" />
+    <Compile Include="Decorator\ServiceDecorator\StandardServiceFieldResourceDecoratorTest.cs" />
+    <Compile Include="Decorator\ServiceDecorator\StandardResourcePropertyServiceDecoratorTest.cs" />
+    <Compile Include="GeneratorUtilsTest.cs" />
+    <Compile Include="Decorator\ResourceDecorator\StandardResourceNameResourceDecoratorTest.cs" />
+    <Compile Include="Decorator\ResourceDecorator\StandardServiceFieldResourceDecoratorTest.cs" />
+    <Compile Include="Generator\SchemaGeneratorTest.cs" />
+    <Compile Include="Generator\MockSchema.cs" />
+    <Compile Include="GoogleServiceGeneratorTest.cs" />
+    <Compile Include="BaseCodeGeneratorTest.cs" />
+    <Compile Include="GoogleSchemaGeneratorTest.cs" />
+    <Compile Include="Decorator\SchemaDecorator\StandardPropertyDecoratorTest.cs" />
+    <Compile Include="Decorator\SchemaDecorator\SchemaDecoratorUtilTest.cs" />
+    <Compile Include="Decorator\SchemaDecorator\StandardPropertyFieldDecoratorTest.cs" />
+    <Compile Include="Decorator\SchemaDecorator\ObjectInternalClassProvider.cs" />
+    <Compile Include="Decorator\ServiceDecorator\SchemaAwearExecuteMethodDecoratorTest.cs" />
+    <Compile Include="Decorator\ServiceDecorator\NewtonsoftJsonSerializerTest.cs" />
+    <Compile Include="Decorator\SchemaDecorator\StandardSchemaCommentDecoratorTest.cs" />
+    <Compile Include="Decorator\ResourceDecorator\DefaultEnglishCommentCreatorTest.cs" />
+  </ItemGroup>
+  <ItemGroup>
+    <ProjectReference Include="..\GoogleApis.Tools.CodeGen\GoogleApis.Tools.CodeGen.csproj">
+      <Project>{22F162B0-DC09-4F3B-935C-D1FAF2367032}</Project>
+      <Name>GoogleApis.Tools.CodeGen</Name>
+    </ProjectReference>
+    <ProjectReference Include="..\GoogleApis\GoogleApis.csproj">
+      <Project>{CBB5E638-F8D5-48DB-93BE-5A7CDD7ED107}</Project>
+      <Name>GoogleApis</Name>
+    </ProjectReference>
+    <ProjectReference Include="..\GoogleApis.Tests\GoogleApis.Tests.csproj">
+      <Project>{9A8AA9EF-6904-43D8-8A26-0AB62069C2DC}</Project>
+      <Name>GoogleApis.Tests</Name>
+    </ProjectReference>
+  </ItemGroup>
+  <ItemGroup>
+    <BootstrapperPackage Include=".NETFramework,Version=v4.0">
+      <Visible>False</Visible>
+      <ProductName>Microsoft .NET Framework 4 %28x86 and x64%29</ProductName>
+      <Install>true</Install>
+    </BootstrapperPackage>
+    <BootstrapperPackage Include="Microsoft.Net.Client.3.5">
+      <Visible>False</Visible>
+      <ProductName>.NET Framework 3.5 SP1 Client Profile</ProductName>
+      <Install>false</Install>
+    </BootstrapperPackage>
+    <BootstrapperPackage Include="Microsoft.Net.Framework.3.5.SP1">
+      <Visible>False</Visible>
+      <ProductName>.NET Framework 3.5 SP1</ProductName>
+      <Install>false</Install>
+    </BootstrapperPackage>
+    <BootstrapperPackage Include="Microsoft.Windows.Installer.3.1">
+      <Visible>False</Visible>
+      <ProductName>Windows Installer 3.1</ProductName>
+      <Install>true</Install>
+    </BootstrapperPackage>
+  </ItemGroup>
+  <Import Project="$(MSBuildBinPath)\Microsoft.CSharp.targets" />
 </Project>