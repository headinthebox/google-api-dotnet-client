--- conflicted
+++ resolved
@@ -77,12 +77,7 @@
                 factory = ServiceFactory.CreateServiceFactory(documentStream, discoveryVersion, param);
             }
 
-<<<<<<< HEAD
-            // TODO(mlinder): Remove the deprecated version parameter and use the value of the discovery doc instead.
-            return factory.GetService(version ?? "deprecated");
-=======
             return factory.GetService();
->>>>>>> 2f033cb5
         }
 
         /// <summary>
