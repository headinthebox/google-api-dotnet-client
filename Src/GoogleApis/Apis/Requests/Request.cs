--- conflicted
+++ resolved
@@ -1,465 +1,388 @@
-/*
-Copyright 2010 Google Inc
-
-Licensed under the Apache License, Version 2.0 (the "License");
-you may not use this file except in compliance with the License.
-You may obtain a copy of the License at
-
-    http://www.apache.org/licenses/LICENSE-2.0
-
-Unless required by applicable law or agreed to in writing, software
-distributed under the License is distributed on an "AS IS" BASIS,
-WITHOUT WARRANTIES OR CONDITIONS OF ANY KIND, either express or implied.
-See the License for the specific language governing permissions and
-limitations under the License.
-*/
-
-using System;
-using System.Collections.Generic;
-using System.Collections.ObjectModel;
-using System.IO;
-using System.IO.Compression;
-using System.Linq;
-using System.Net;
-using System.Text;
-using Google.Apis.Authentication;
-using Google.Apis.Discovery;
-using Google.Apis.Testing;
-using Google.Apis.Util;
-
-namespace Google.Apis.Requests
-{
-    /// <summary>
-    /// Request to a service
-    /// </summary>
-    public class Request : IRequest
-    {
-        private const string UserAgent = "{0} google-api-dotnet-client/{1}";
-        private const string GZipUserAgentSuffix = " (gzip)";
-        private const string GZipEncoding = "gzip";
-
-        private static readonly String ApiVersion = typeof(Request).Assembly.GetName().Version.ToString();
-<<<<<<< HEAD
-        private Uri requestUrl;
-
-        public Request()
-        {
-            AppName = "Unknown Application";
-            Authenticator = new NullAuthenticator();
-        }
-=======
-
-        public const string DELETE = "DELETE";
-        public const string GET = "GET";
-        public const string PATCH = "PATCH";
-        public const string POST = "POST";
-        public const string PUT = "PUT";
-
-        public static readonly ReadOnlyCollection<string> SupportedHttpMethods = 
-            new List<string> { POST, PUT, DELETE, GET, PATCH }.AsReadOnly();
->>>>>>> 8297ee99
-
-        /// <summary>
-        /// The authenticator used for this request
-        /// </summary>
-        internal IAuthenticator Authenticator { get; private set; }
-
-        /// <summary>
-        /// The name of the application making the request. Affects the User Agent of this client. 
-        /// </summary>
-        internal String AppName { get; private set; }
-
-        /// <summary>
-        /// The developer API Key sent along with the request
-        /// </summary>
-        internal String DeveloperKey { get; private set; }
-
-        /// <summary>
-        /// Set of method parameters
-        /// </summary>
-        [VisibleForTestOnly]
-        internal IDictionary<string, string> Parameters { get; set; }
-
-        private IService Service { get; set; }
-        private IMethod Method { get; set; }
-        private Uri BaseURI { get; set; }
-        private string RPCName { get; set; } // note: this property is apparently never used
-        private string Body { get; set; }
-        private ReturnType ReturnType { get; set; }
-
-<<<<<<< HEAD
-        #region IRequest Members
-=======
-        public Request()
-        {
-            AppName = "Unknown Application";
-            Authenticator = new NullAuthenticator();
-        }
-
-        /// <summary>
-        /// Given an API method, create the appropriate Request for it.
-        /// </summary>
-        public static IRequest CreateRequest(IService service, IMethod method)
-        {
-            switch (method.HttpMethod)
-            {
-                case GET:
-                case PUT:
-                case POST:
-                case DELETE:
-                case PATCH:
-                    return new Request { Service = service, Method = method, BaseURI = service.BaseUri };
-                default:
-                    throw new NotSupportedException(string.Format(
-                        "The HttpMethod[{0}] of Method[{1}] in Service[{2}] was not supported",
-                        method.HttpMethod, method.Name, service.Name));
-            }
-        }
->>>>>>> 8297ee99
-
-        /// <summary>
-        /// The method to call
-        /// </summary>
-        /// <returns>
-        /// A <see cref="Request"/>
-        /// </returns>
-        public IRequest On(string rpcName)
-        {
-            RPCName = rpcName;
-
-            return this;
-        }
-
-        /// <summary>
-        /// Sets the type of data that is expected to be returned from the request.
-        /// 
-        /// Defaults to Json
-        /// </summary>
-        /// <param name="returnType">
-        /// A <see cref="ReturnType"/>
-        /// </param>
-        /// <returns>
-        /// A <see cref="Request"/>
-        /// </returns>
-        public IRequest Returning(ReturnType returnType)
-        {
-            ReturnType = returnType;
-            return this;
-        }
-
-
-        /// <summary>
-        /// Adds the parameters to the request.
-        /// </summary>
-        /// <returns>
-        /// A <see cref="Request"/>
-        /// </returns>
-        public IRequest WithParameters(IDictionary<string, object> parameters)
-        {
-            return WithParameters(parameters.ToDictionary(k => k.Key, v => v.Value != null ? v.Value.ToString() : null));
-        }
-
-
-        /// <summary>
-        /// Adds the parameters to the request.
-        /// </summary>
-        /// <returns>
-        /// A <see cref="Request"/>
-        /// </returns>
-        public IRequest WithParameters(IDictionary<string, string> parameters)
-        {
-            Parameters = parameters;
-            return this;
-        }
-
-        /// <summary>
-        /// Adds a set of URL encoded parameters to the request
-        /// </summary>
-        public IRequest WithParameters(string parameters)
-        {
-            Parameters = Utilities.QueryStringToDictionary(parameters);
-            return this;
-        }
-
-        /// <summary>
-        /// Uses the string provied as the body of the request.
-        /// </summary>
-        public IRequest WithBody(string body)
-        {
-            Body = body;
-            return this;
-        }
-
-        /// <summary>
-        /// Uses the provided authenticator to add authentication information to this request.
-        /// </summary>
-        public IRequest WithAuthentication(IAuthenticator authenticator)
-        {
-            authenticator.ThrowIfNull("Authenticator");
-            Authenticator = authenticator;
-            return this;
-        }
-
-        /// <summary>
-        /// Adds the developer key to this request
-        /// </summary>
-        public IRequest WithDeveloperKey(string key)
-        {
-            DeveloperKey = key;
-            return this;
-        }
-
-        /// <summary>
-        /// Executes a request given the configuration options supplied.
-        /// </summary>
-        /// <returns>
-        /// A <see cref="Stream"/>
-        /// </returns>
-        public Stream ExecuteRequest()
-        {
-            // Validate the input
-            var validator = new MethodValidator(Method, Parameters);
-            if (validator.ValidateAllParameters() == false)
-            {
-                return Stream.Null;
-            }
-
-            // Create the request
-            HttpWebRequest request = CreateRequest();
-
-            // Attach a body if a POST and there is something to attach.
-            if (String.IsNullOrEmpty(Body) == false && (Method.HttpMethod == "POST" || Method.HttpMethod == "PUT"))
-            {
-                AttachBody(request);
-            }
-
-            // Execute the request
-            try
-            {
-                var response = (HttpWebResponse) request.GetResponse();
-                return response.GetResponseStream();
-            }
-            catch (WebException ex)
-            {
-                if (ex.Response != null)
-                {
-                    return ex.Response.GetResponseStream();
-                }
-
-                // The exception is not something the client can handle via a stream.
-                throw;
-            }
-        }
-
-        #endregion
-
-        /// <summary>
-        /// Given an API method, create the appropriate Request for it.
-        /// </summary>
-        public static Request CreateRequest(IService service, IMethod method)
-        {
-            switch (method.HttpMethod)
-            {
-                case "GET":
-                    return new GETRequest { Service = service, Method = method, BaseURI = service.BaseUri };
-                case "PUT":
-                    return new PUTRequest { Service = service, Method = method, BaseURI = service.BaseUri };
-                case "POST":
-                    return new POSTRequest { Service = service, Method = method, BaseURI = service.BaseUri };
-                case "DELETE":
-                    return new DELETERequest { Service = service, Method = method, BaseURI = service.BaseUri };
-            }
-
-            throw new ArgumentOutOfRangeException(
-                "method", string.Format("Unknown HTTP method \"{0}\"", method.HttpMethod));
-        }
-
-        /// <summary>
-        /// Sets the Application name on the UserAgent String
-        /// </summary>
-        /// <param name="name">
-        /// A <see cref="System.String"/>
-        /// </param>
-        public IRequest WithAppName(string name)
-        {
-            AppName = name;
-            return this;
-        }
-
-        /// <summary>
-        /// Builds the resulting Url for the whole request
-        /// </summary>
-        [VisibleForTestOnly]
-        internal Uri BuildRequestUrl()
-        {
-            string restPath = Method.RestPath;
-            var queryParams = new List<string>();
-
-            queryParams.Add(ReturnType == ReturnType.Json ? "alt=json" : "alt=atom");
-
-            if (DeveloperKey.IsNotNullOrEmpty())
-            {
-                queryParams.Add(
-                    "key=" + Uri.EscapeUriString(DeveloperKey). // Escapses most of what we need
-                                 Replace("&", "%26"). // Also escaped & and ?
-                                 Replace("?", "%3F"));
-            }
-
-            // Replace the substitution parameters
-            foreach (var parameter in Parameters)
-            {
-                IParameter parameterDefinition = Method.Parameters[parameter.Key];
-                string value = parameter.Value;
-                if (value.IsNullOrEmpty()) // If the parameter is present and has no value, use the default
-                {
-                    value = parameterDefinition.DefaultValue;
-                }
-                switch (parameterDefinition.ParameterType)
-                {
-                    case "path":
-                        restPath = restPath.Replace(String.Format("{{{0}}}", parameter.Key), value);
-                        break;
-                    case "query":
-                        // If the parameter is optional and no value is given, don't add to url.
-                        if (parameterDefinition.Required == false && value.IsNullOrEmpty())
-                        {
-                            continue;
-                        }
-                        queryParams.Add(parameterDefinition.Name + "=" + value);
-                        break;
-                    default:
-                        throw new NotSupportedException(
-                            "Found an unsupported Parametertype [" + parameterDefinition.ParameterType + "]");
-                }
-            }
-
-            // URL encode the parameters and append them to the URI
-            string path = restPath;
-            if (queryParams.Count > 0)
-            {
-                path += "?" + String.Join("&", queryParams.ToArray());
-            }
-
-
-            return new Uri(BaseURI, path);
-        }
-
-        private static string GetReturnMimeType(ReturnType returnType)
-        {
-            switch (returnType)
-            {
-                case ReturnType.Atom:
-                    return "application/atom+xml";
-                case ReturnType.Json:
-                    return "application/json";
-                default:
-                    throw new ArgumentOutOfRangeException("returnType", returnType, "Unknown return type");
-            }
-        }
-
-        private HttpWebRequest CreateRequest()
-        {
-            // Formulate the RequestUrl
-            requestUrl = BuildRequestUrl();
-
-            // Create the request
-            HttpWebRequest request = Authenticator.CreateHttpWebRequest(Method.HttpMethod, requestUrl);
-
-            // Insert the content type and user agent
-            request.ContentType = GetReturnMimeType(ReturnType);
-            request.UserAgent = String.Format(UserAgent, AppName, ApiVersion);
-
-            // Check if compression is supported
-            if (Service.GZipEnabled)
-            {
-                request.UserAgent += GZipUserAgentSuffix;
-                request.AutomaticDecompression = DecompressionMethods.GZip | DecompressionMethods.Deflate;
-            }
-
-            return request;
-        }
-
-        private void AttachBody(HttpWebRequest request)
-        {
-            Stream bodyStream = request.GetRequestStream();
-
-            // If enabled: Encapsulate in GZipStream
-            if (Service.GZipEnabled)
-            {
-                // Change the content encoding and apply a gzip filter
-                request.Headers.Add(HttpRequestHeader.ContentEncoding, GZipEncoding);
-                bodyStream = new GZipStream(bodyStream, CompressionMode.Compress);
-            }
-
-            // Write data into the stream
-            using (bodyStream)
-            {
-                byte[] postBody = Encoding.ASCII.GetBytes(Body);
-                bodyStream.Write(postBody, 0, postBody.Length);
-            }
-        }
-<<<<<<< HEAD
-=======
-
-
-        /// <summary>
-        /// Executes a request given the configuration options supplied.
-        /// </summary>
-        /// <returns>
-        /// A <see cref="Stream"/>
-        /// </returns>
-        public Stream ExecuteRequest()
-        {
-            // Validate the input
-            var validator = new MethodValidator(Method, Parameters);
-            if (validator.ValidateAllParameters() == false)
-            {
-                return Stream.Null;
-            }
-
-            // Create the request
-            HttpWebRequest request = CreateRequest();
-
-            // Attach a body if a POST and there is something to attach.
-            if (String.IsNullOrEmpty(Body) == false && (Method.HttpMethod == "POST" || Method.HttpMethod == "PUT"))
-            {
-                AttachBody(request);
-            }
-
-            // Execute the request
-            try
-            {
-                var response = (HttpWebResponse) request.GetResponse();
-                return response.GetResponseStream();
-            }
-            catch (WebException ex)
-            {
-                if (ex.Response != null)
-                {
-                    return ex.Response.GetResponseStream();
-                }
-
-                // The exception is not something the client can handle via a stream.
-                throw;
-            }
-        }
-
-        public static bool HttpMethodHasBody(string httpMethod)
-        {
-            switch (httpMethod)
-            {
-                case DELETE:
-                case GET:
-                    return false;
-                case PATCH:
-                case POST:
-                case PUT:
-                    return true;
-                default:
-                    throw new NotSupportedException(
-                        string.Format("The HttpMethod[{0}] is not supported", httpMethod));
-            }
-        }
->>>>>>> 8297ee99
-    }
+/*
+Copyright 2010 Google Inc
+
+Licensed under the Apache License, Version 2.0 (the "License");
+you may not use this file except in compliance with the License.
+You may obtain a copy of the License at
+
+    http://www.apache.org/licenses/LICENSE-2.0
+
+Unless required by applicable law or agreed to in writing, software
+distributed under the License is distributed on an "AS IS" BASIS,
+WITHOUT WARRANTIES OR CONDITIONS OF ANY KIND, either express or implied.
+See the License for the specific language governing permissions and
+limitations under the License.
+*/
+
+using System;
+using System.Collections.Generic;
+using System.Collections.ObjectModel;
+using System.IO;
+using System.IO.Compression;
+using System.Linq;
+using System.Net;
+using System.Text;
+using Google.Apis.Authentication;
+using Google.Apis.Discovery;
+using Google.Apis.Testing;
+using Google.Apis.Util;
+
+namespace Google.Apis.Requests
+{
+    /// <summary>
+    /// Request to a service
+    /// </summary>
+    public class Request : IRequest
+    {
+        private const string UserAgent = "{0} google-api-dotnet-client/{1}";
+        private const string GZipUserAgentSuffix = " (gzip)";
+        private const string GZipEncoding = "gzip";
+
+        public const string DELETE = "DELETE";
+        public const string GET = "GET";
+        public const string PATCH = "PATCH";
+        public const string POST = "POST";
+        public const string PUT = "PUT";
+        private static readonly String ApiVersion = typeof(Request).Assembly.GetName().Version.ToString();
+
+        public static readonly ReadOnlyCollection<string> SupportedHttpMethods =
+            new List<string> { POST, PUT, DELETE, GET, PATCH }.AsReadOnly();
+
+        private Uri requestUrl;
+
+        public Request()
+        {
+            AppName = "Unknown Application";
+            Authenticator = new NullAuthenticator();
+        }
+
+        /// <summary>
+        /// The authenticator used for this request
+        /// </summary>
+        internal IAuthenticator Authenticator { get; private set; }
+
+        /// <summary>
+        /// The name of the application making the request. Affects the User Agent of this client. 
+        /// </summary>
+        internal String AppName { get; private set; }
+
+        /// <summary>
+        /// The developer API Key sent along with the request
+        /// </summary>
+        internal String DeveloperKey { get; private set; }
+
+        /// <summary>
+        /// Set of method parameters
+        /// </summary>
+        [VisibleForTestOnly]
+        internal IDictionary<string, string> Parameters { get; set; }
+
+        private IService Service { get; set; }
+        private IMethod Method { get; set; }
+        private Uri BaseURI { get; set; }
+        private string RPCName { get; set; } // note: this property is apparently never used
+        private string Body { get; set; }
+        private ReturnType ReturnType { get; set; }
+
+        #region IRequest Members
+
+        /// <summary>
+        /// The method to call
+        /// </summary>
+        /// <returns>
+        /// A <see cref="Request"/>
+        /// </returns>
+        public IRequest On(string rpcName)
+        {
+            RPCName = rpcName;
+
+            return this;
+        }
+
+        /// <summary>
+        /// Sets the type of data that is expected to be returned from the request.
+        /// 
+        /// Defaults to Json
+        /// </summary>
+        /// <param name="returnType">
+        /// A <see cref="ReturnType"/>
+        /// </param>
+        /// <returns>
+        /// A <see cref="Request"/>
+        /// </returns>
+        public IRequest Returning(ReturnType returnType)
+        {
+            ReturnType = returnType;
+            return this;
+        }
+
+
+        /// <summary>
+        /// Adds the parameters to the request.
+        /// </summary>
+        /// <returns>
+        /// A <see cref="Request"/>
+        /// </returns>
+        public IRequest WithParameters(IDictionary<string, object> parameters)
+        {
+            return WithParameters(parameters.ToDictionary(k => k.Key, v => v.Value != null ? v.Value.ToString() : null));
+        }
+
+
+        /// <summary>
+        /// Adds the parameters to the request.
+        /// </summary>
+        /// <returns>
+        /// A <see cref="Request"/>
+        /// </returns>
+        public IRequest WithParameters(IDictionary<string, string> parameters)
+        {
+            Parameters = parameters;
+            return this;
+        }
+
+        /// <summary>
+        /// Adds a set of URL encoded parameters to the request
+        /// </summary>
+        public IRequest WithParameters(string parameters)
+        {
+            Parameters = Utilities.QueryStringToDictionary(parameters);
+            return this;
+        }
+
+        /// <summary>
+        /// Uses the string provied as the body of the request.
+        /// </summary>
+        public IRequest WithBody(string body)
+        {
+            Body = body;
+            return this;
+        }
+
+        /// <summary>
+        /// Uses the provided authenticator to add authentication information to this request.
+        /// </summary>
+        public IRequest WithAuthentication(IAuthenticator authenticator)
+        {
+            authenticator.ThrowIfNull("Authenticator");
+            Authenticator = authenticator;
+            return this;
+        }
+
+        /// <summary>
+        /// Adds the developer key to this request
+        /// </summary>
+        public IRequest WithDeveloperKey(string key)
+        {
+            DeveloperKey = key;
+            return this;
+        }
+
+        /// <summary>
+        /// Executes a request given the configuration options supplied.
+        /// </summary>
+        /// <returns>
+        /// A <see cref="Stream"/>
+        /// </returns>
+        public Stream ExecuteRequest()
+        {
+            // Validate the input
+            var validator = new MethodValidator(Method, Parameters);
+            if (validator.ValidateAllParameters() == false)
+            {
+                return Stream.Null;
+            }
+
+            // Create the request
+            HttpWebRequest request = CreateRequest();
+
+            // Attach a body if a POST and there is something to attach.
+            if (String.IsNullOrEmpty(Body) == false && (Method.HttpMethod == "POST" || Method.HttpMethod == "PUT"))
+            {
+                AttachBody(request);
+            }
+
+            // Execute the request
+            try
+            {
+                var response = (HttpWebResponse) request.GetResponse();
+                return response.GetResponseStream();
+            }
+            catch (WebException ex)
+            {
+                if (ex.Response != null)
+                {
+                    return ex.Response.GetResponseStream();
+                }
+
+                // The exception is not something the client can handle via a stream.
+                throw;
+            }
+        }
+
+        #endregion
+
+        /// <summary>
+        /// Given an API method, create the appropriate Request for it.
+        /// </summary>
+        public static IRequest CreateRequest(IService service, IMethod method)
+        {
+            switch (method.HttpMethod)
+            {
+                case GET:
+                case PUT:
+                case POST:
+                case DELETE:
+                case PATCH:
+                    return new Request { Service = service, Method = method, BaseURI = service.BaseUri };
+                default:
+                    throw new NotSupportedException(
+                        string.Format(
+                            "The HttpMethod[{0}] of Method[{1}] in Service[{2}] was not supported", method.HttpMethod,
+                            method.Name, service.Name));
+            }
+        }
+
+        /// <summary>
+        /// Sets the Application name on the UserAgent String
+        /// </summary>
+        /// <param name="name">
+        /// A <see cref="System.String"/>
+        /// </param>
+        public IRequest WithAppName(string name)
+        {
+            AppName = name;
+            return this;
+        }
+
+        /// <summary>
+        /// Builds the resulting Url for the whole request
+        /// </summary>
+        [VisibleForTestOnly]
+        internal Uri BuildRequestUrl()
+        {
+            string restPath = Method.RestPath;
+            var queryParams = new List<string>();
+
+            queryParams.Add(ReturnType == ReturnType.Json ? "alt=json" : "alt=atom");
+
+            if (DeveloperKey.IsNotNullOrEmpty())
+            {
+                queryParams.Add(
+                    "key=" + Uri.EscapeUriString(DeveloperKey). // Escapses most of what we need
+                                 Replace("&", "%26"). // Also escaped & and ?
+                                 Replace("?", "%3F"));
+            }
+
+            // Replace the substitution parameters
+            foreach (var parameter in Parameters)
+            {
+                IParameter parameterDefinition = Method.Parameters[parameter.Key];
+                string value = parameter.Value;
+                if (value.IsNullOrEmpty()) // If the parameter is present and has no value, use the default
+                {
+                    value = parameterDefinition.DefaultValue;
+                }
+                switch (parameterDefinition.ParameterType)
+                {
+                    case "path":
+                        restPath = restPath.Replace(String.Format("{{{0}}}", parameter.Key), value);
+                        break;
+                    case "query":
+                        // If the parameter is optional and no value is given, don't add to url.
+                        if (parameterDefinition.Required == false && value.IsNullOrEmpty())
+                        {
+                            continue;
+                        }
+                        queryParams.Add(parameterDefinition.Name + "=" + value);
+                        break;
+                    default:
+                        throw new NotSupportedException(
+                            "Found an unsupported Parametertype [" + parameterDefinition.ParameterType + "]");
+                }
+            }
+
+            // URL encode the parameters and append them to the URI
+            string path = restPath;
+            if (queryParams.Count > 0)
+            {
+                path += "?" + String.Join("&", queryParams.ToArray());
+            }
+
+
+            return new Uri(BaseURI, path);
+        }
+
+        private static string GetReturnMimeType(ReturnType returnType)
+        {
+            switch (returnType)
+            {
+                case ReturnType.Atom:
+                    return "application/atom+xml";
+                case ReturnType.Json:
+                    return "application/json";
+                default:
+                    throw new ArgumentOutOfRangeException("returnType", returnType, "Unknown return type");
+            }
+        }
+
+        private HttpWebRequest CreateRequest()
+        {
+            // Formulate the RequestUrl
+            requestUrl = BuildRequestUrl();
+
+            // Create the request
+            HttpWebRequest request = Authenticator.CreateHttpWebRequest(Method.HttpMethod, requestUrl);
+
+            // Insert the content type and user agent
+            request.ContentType = GetReturnMimeType(ReturnType);
+            request.UserAgent = String.Format(UserAgent, AppName, ApiVersion);
+
+            // Check if compression is supported
+            if (Service.GZipEnabled)
+            {
+                request.UserAgent += GZipUserAgentSuffix;
+                request.AutomaticDecompression = DecompressionMethods.GZip | DecompressionMethods.Deflate;
+            }
+
+            return request;
+        }
+
+        private void AttachBody(HttpWebRequest request)
+        {
+            Stream bodyStream = request.GetRequestStream();
+
+            // If enabled: Encapsulate in GZipStream
+            if (Service.GZipEnabled)
+            {
+                // Change the content encoding and apply a gzip filter
+                request.Headers.Add(HttpRequestHeader.ContentEncoding, GZipEncoding);
+                bodyStream = new GZipStream(bodyStream, CompressionMode.Compress);
+            }
+
+            // Write data into the stream
+            using (bodyStream)
+            {
+                byte[] postBody = Encoding.ASCII.GetBytes(Body);
+                bodyStream.Write(postBody, 0, postBody.Length);
+            }
+        }
+
+
+        public static bool HttpMethodHasBody(string httpMethod)
+        {
+            switch (httpMethod)
+            {
+                case DELETE:
+                case GET:
+                    return false;
+                case PATCH:
+                case POST:
+                case PUT:
+                    return true;
+                default:
+                    throw new NotSupportedException(string.Format("The HttpMethod[{0}] is not supported", httpMethod));
+            }
+        }
+    }
 }