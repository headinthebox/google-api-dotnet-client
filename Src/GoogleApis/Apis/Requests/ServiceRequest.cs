/*
Copyright 2011 Google Inc

Licensed under the Apache License, Version 2.0 (the "License");
you may not use this file except in compliance with the License.
You may obtain a copy of the License at

    http://www.apache.org/licenses/LICENSE-2.0

Unless required by applicable law or agreed to in writing, software
distributed under the License is distributed on an "AS IS" BASIS,
WITHOUT WARRANTIES OR CONDITIONS OF ANY KIND, either express or implied.
See the License for the specific language governing permissions and
limitations under the License.
*/

using System.Collections.Generic;
using System.IO;
using System.Reflection;
using System.Threading;
using System.Linq;
using Google.Apis.Discovery;
using Google.Apis.Testing;
using Google.Apis.Util;
using log4net;

namespace Google.Apis.Requests
{
    /// <summary>
    /// Represents an abstract, strongly typed request base class to make requests made to a service.
    /// </summary>
    /// <remarks>Internally uses the dynamic Request class to execute requests.</remarks>
    /// <typeparam name="TResponse">The type of the response object</typeparam>
    public abstract class ServiceRequest<TResponse>
    {
        /// <summary>
        /// The name of the "GetBody" method
        /// </summary>
        public const string GetBodyMethodName = "GetBody";

        private readonly ILog logger = LogManager.GetLogger(typeof(ServiceRequest<TResponse>));
        private readonly ISchemaAwareRequestExecutor service;

        /// <summary>
        /// Creates a new service request.
        /// </summary>
        protected ServiceRequest(ISchemaAwareRequestExecutor service)
        {
            this.service = service;
        }

        /// <summary>
        /// Name of the Resource to which the method belongs.
        /// </summary>
        protected abstract string ResourceName { get; }

        /// <summary>
        /// The name of the method to which this request belongs.
        /// </summary>
        protected abstract string MethodName { get; }
        
        /// <summary>
        /// Should return the body of the request (if applicable), or null.
        /// </summary>
        protected virtual object GetBody()
        {
            return null;
        }

        /// <summary>
        /// Returns the serialized version of the body, or null if unavailable.
        /// </summary>
        private string GetSerializedBody()
        {
            object body = GetBody();
            if (body == null)
            {
                return null;
            }

            // Serialize the body.
            return service.ObjectToJson(body);
        }

        /// <summary>
        ///Executes the request synchronously and returns the result.
        /// </summary>
        public TResponse Fetch()
        {
            return service.JsonToObject<TResponse>(FetchAsStream());
        }

        /// <summary>
        /// Executes the request synchronously and returns the unparsed response stream.
        /// </summary>
        public Stream FetchAsStream()
        {
            string requestName = string.Format("{0}.{1}", ResourceName, MethodName);
            logger.Debug("Start Executing " + requestName);
            Stream response = service.ExecuteRequest(
                ResourceName, MethodName, GetSerializedBody(), CreateParameterDictionary());
            logger.Debug("Done Executing " + requestName);
            return response;
        }

        /// <summary>
        /// Executes the request asynchronously and calls the specified method once finished.
        /// </summary>
        public void FetchAsync(ExecuteRequestDelegate<TResponse> methodToCall)
        {
            // ToDo: Make this implementation compatible with the .NET 3.5 Client Profile.
            //       Will probably require us to add an async implementation to the dynamic Request class.
            ThreadPool.QueueUserWorkItem(cb => methodToCall(Fetch()));
        }

        /// <summary>
        /// Executes the request asynchronously without parsing the response, 
        /// and calls the specified method once finished.
        /// </summary>
        public void FetchAsyncAsStream(ExecuteRequestDelegate<Stream> methodToCall)
        {
            // ToDo: Make this implementation compatible with the .NET 3.5 Client Profile.
            //       Will probably require us to add an async implementation to the dynamic Request class.
            ThreadPool.QueueUserWorkItem(cb => methodToCall(FetchAsStream()));
        }

        /// <summary>
        /// Creates a parameter dictionary by using reflection to look at all properties marked with a KeyAttribute.
        /// </summary>
        [VisibleForTestOnly]
        internal IDictionary<string, object> CreateParameterDictionary()
        {
            var dict = new Dictionary<string, object>();

            // Use reflection to build the parameter dictionary.
            foreach (PropertyInfo property in GetType().GetProperties(BindingFlags.Instance | BindingFlags.Public))
            {
                // Retrieve the attribute.
                RequestParameterAttribute requestParameterAttribute =
<<<<<<< HEAD
                    property.GetCustomAttributes(typeof(RequestParameterAttribute), false).FirstOrDefault() as RequestParameterAttribute;
=======
                    property.GetCustomAttributes(typeof(RequestParameterAttribute), false).FirstOrDefault() as
                    RequestParameterAttribute;
>>>>>>> 4311cbe7
                if (requestParameterAttribute == null)
                {
                    continue;
                }

                // Get the discovery name of this parameter by looking at the attribute, or taking a lower-case
                // variant of the property name if no special name was set.
                string name = requestParameterAttribute.Name ?? property.Name.ToLower();

                // Set the value in the dictionary.
                var propertyType = property.PropertyType;
                var value = property.GetValue(this, null);

                if (propertyType.IsValueType || value != null)
                {
                    dict.Add(name, value);
                }
            }

            return dict;
        }
    }

    /// <summary>
    /// Delegate for executing an asynchronous request.
    /// </summary>
    public delegate void ExecuteRequestDelegate<T>(T response);
}
<|MERGE_RESOLUTION|>--- conflicted
+++ resolved
@@ -1,173 +1,169 @@
-/*
-Copyright 2011 Google Inc
-
-Licensed under the Apache License, Version 2.0 (the "License");
-you may not use this file except in compliance with the License.
-You may obtain a copy of the License at
-
-    http://www.apache.org/licenses/LICENSE-2.0
-
-Unless required by applicable law or agreed to in writing, software
-distributed under the License is distributed on an "AS IS" BASIS,
-WITHOUT WARRANTIES OR CONDITIONS OF ANY KIND, either express or implied.
-See the License for the specific language governing permissions and
-limitations under the License.
-*/
-
-using System.Collections.Generic;
-using System.IO;
-using System.Reflection;
-using System.Threading;
-using System.Linq;
-using Google.Apis.Discovery;
-using Google.Apis.Testing;
-using Google.Apis.Util;
-using log4net;
-
-namespace Google.Apis.Requests
-{
-    /// <summary>
-    /// Represents an abstract, strongly typed request base class to make requests made to a service.
-    /// </summary>
-    /// <remarks>Internally uses the dynamic Request class to execute requests.</remarks>
-    /// <typeparam name="TResponse">The type of the response object</typeparam>
-    public abstract class ServiceRequest<TResponse>
-    {
-        /// <summary>
-        /// The name of the "GetBody" method
-        /// </summary>
-        public const string GetBodyMethodName = "GetBody";
-
-        private readonly ILog logger = LogManager.GetLogger(typeof(ServiceRequest<TResponse>));
-        private readonly ISchemaAwareRequestExecutor service;
-
-        /// <summary>
-        /// Creates a new service request.
-        /// </summary>
-        protected ServiceRequest(ISchemaAwareRequestExecutor service)
-        {
-            this.service = service;
-        }
-
-        /// <summary>
-        /// Name of the Resource to which the method belongs.
-        /// </summary>
-        protected abstract string ResourceName { get; }
-
-        /// <summary>
-        /// The name of the method to which this request belongs.
-        /// </summary>
-        protected abstract string MethodName { get; }
-        
-        /// <summary>
-        /// Should return the body of the request (if applicable), or null.
-        /// </summary>
-        protected virtual object GetBody()
-        {
-            return null;
-        }
-
-        /// <summary>
-        /// Returns the serialized version of the body, or null if unavailable.
-        /// </summary>
-        private string GetSerializedBody()
-        {
-            object body = GetBody();
-            if (body == null)
-            {
-                return null;
-            }
-
-            // Serialize the body.
-            return service.ObjectToJson(body);
-        }
-
-        /// <summary>
-        ///Executes the request synchronously and returns the result.
-        /// </summary>
-        public TResponse Fetch()
-        {
-            return service.JsonToObject<TResponse>(FetchAsStream());
-        }
-
-        /// <summary>
-        /// Executes the request synchronously and returns the unparsed response stream.
-        /// </summary>
-        public Stream FetchAsStream()
-        {
-            string requestName = string.Format("{0}.{1}", ResourceName, MethodName);
-            logger.Debug("Start Executing " + requestName);
-            Stream response = service.ExecuteRequest(
-                ResourceName, MethodName, GetSerializedBody(), CreateParameterDictionary());
-            logger.Debug("Done Executing " + requestName);
-            return response;
-        }
-
-        /// <summary>
-        /// Executes the request asynchronously and calls the specified method once finished.
-        /// </summary>
-        public void FetchAsync(ExecuteRequestDelegate<TResponse> methodToCall)
-        {
-            // ToDo: Make this implementation compatible with the .NET 3.5 Client Profile.
-            //       Will probably require us to add an async implementation to the dynamic Request class.
-            ThreadPool.QueueUserWorkItem(cb => methodToCall(Fetch()));
-        }
-
-        /// <summary>
-        /// Executes the request asynchronously without parsing the response, 
-        /// and calls the specified method once finished.
-        /// </summary>
-        public void FetchAsyncAsStream(ExecuteRequestDelegate<Stream> methodToCall)
-        {
-            // ToDo: Make this implementation compatible with the .NET 3.5 Client Profile.
-            //       Will probably require us to add an async implementation to the dynamic Request class.
-            ThreadPool.QueueUserWorkItem(cb => methodToCall(FetchAsStream()));
-        }
-
-        /// <summary>
-        /// Creates a parameter dictionary by using reflection to look at all properties marked with a KeyAttribute.
-        /// </summary>
-        [VisibleForTestOnly]
-        internal IDictionary<string, object> CreateParameterDictionary()
-        {
-            var dict = new Dictionary<string, object>();
-
-            // Use reflection to build the parameter dictionary.
-            foreach (PropertyInfo property in GetType().GetProperties(BindingFlags.Instance | BindingFlags.Public))
-            {
-                // Retrieve the attribute.
-                RequestParameterAttribute requestParameterAttribute =
-<<<<<<< HEAD
-                    property.GetCustomAttributes(typeof(RequestParameterAttribute), false).FirstOrDefault() as RequestParameterAttribute;
-=======
-                    property.GetCustomAttributes(typeof(RequestParameterAttribute), false).FirstOrDefault() as
-                    RequestParameterAttribute;
->>>>>>> 4311cbe7
-                if (requestParameterAttribute == null)
-                {
-                    continue;
-                }
-
-                // Get the discovery name of this parameter by looking at the attribute, or taking a lower-case
-                // variant of the property name if no special name was set.
-                string name = requestParameterAttribute.Name ?? property.Name.ToLower();
-
-                // Set the value in the dictionary.
-                var propertyType = property.PropertyType;
-                var value = property.GetValue(this, null);
-
-                if (propertyType.IsValueType || value != null)
-                {
-                    dict.Add(name, value);
-                }
-            }
-
-            return dict;
-        }
-    }
-
-    /// <summary>
-    /// Delegate for executing an asynchronous request.
-    /// </summary>
-    public delegate void ExecuteRequestDelegate<T>(T response);
-}
+/*
+Copyright 2011 Google Inc
+
+Licensed under the Apache License, Version 2.0 (the "License");
+you may not use this file except in compliance with the License.
+You may obtain a copy of the License at
+
+    http://www.apache.org/licenses/LICENSE-2.0
+
+Unless required by applicable law or agreed to in writing, software
+distributed under the License is distributed on an "AS IS" BASIS,
+WITHOUT WARRANTIES OR CONDITIONS OF ANY KIND, either express or implied.
+See the License for the specific language governing permissions and
+limitations under the License.
+*/
+
+using System.Collections.Generic;
+using System.IO;
+using System.Reflection;
+using System.Threading;
+using System.Linq;
+using Google.Apis.Discovery;
+using Google.Apis.Testing;
+using Google.Apis.Util;
+using log4net;
+
+namespace Google.Apis.Requests
+{
+    /// <summary>
+    /// Represents an abstract, strongly typed request base class to make requests made to a service.
+    /// </summary>
+    /// <remarks>Internally uses the dynamic Request class to execute requests.</remarks>
+    /// <typeparam name="TResponse">The type of the response object</typeparam>
+    public abstract class ServiceRequest<TResponse>
+    {
+        /// <summary>
+        /// The name of the "GetBody" method
+        /// </summary>
+        public const string GetBodyMethodName = "GetBody";
+
+        private readonly ILog logger = LogManager.GetLogger(typeof(ServiceRequest<TResponse>));
+        private readonly ISchemaAwareRequestExecutor service;
+
+        /// <summary>
+        /// Creates a new service request.
+        /// </summary>
+        protected ServiceRequest(ISchemaAwareRequestExecutor service)
+        {
+            this.service = service;
+        }
+
+        /// <summary>
+        /// Name of the Resource to which the method belongs.
+        /// </summary>
+        protected abstract string ResourceName { get; }
+
+        /// <summary>
+        /// The name of the method to which this request belongs.
+        /// </summary>
+        protected abstract string MethodName { get; }
+        
+        /// <summary>
+        /// Should return the body of the request (if applicable), or null.
+        /// </summary>
+        protected virtual object GetBody()
+        {
+            return null;
+        }
+
+        /// <summary>
+        /// Returns the serialized version of the body, or null if unavailable.
+        /// </summary>
+        private string GetSerializedBody()
+        {
+            object body = GetBody();
+            if (body == null)
+            {
+                return null;
+            }
+
+            // Serialize the body.
+            return service.ObjectToJson(body);
+        }
+
+        /// <summary>
+        ///Executes the request synchronously and returns the result.
+        /// </summary>
+        public TResponse Fetch()
+        {
+            return service.JsonToObject<TResponse>(FetchAsStream());
+        }
+
+        /// <summary>
+        /// Executes the request synchronously and returns the unparsed response stream.
+        /// </summary>
+        public Stream FetchAsStream()
+        {
+            string requestName = string.Format("{0}.{1}", ResourceName, MethodName);
+            logger.Debug("Start Executing " + requestName);
+            Stream response = service.ExecuteRequest(
+                ResourceName, MethodName, GetSerializedBody(), CreateParameterDictionary());
+            logger.Debug("Done Executing " + requestName);
+            return response;
+        }
+
+        /// <summary>
+        /// Executes the request asynchronously and calls the specified method once finished.
+        /// </summary>
+        public void FetchAsync(ExecuteRequestDelegate<TResponse> methodToCall)
+        {
+            // ToDo: Make this implementation compatible with the .NET 3.5 Client Profile.
+            //       Will probably require us to add an async implementation to the dynamic Request class.
+            ThreadPool.QueueUserWorkItem(cb => methodToCall(Fetch()));
+        }
+
+        /// <summary>
+        /// Executes the request asynchronously without parsing the response, 
+        /// and calls the specified method once finished.
+        /// </summary>
+        public void FetchAsyncAsStream(ExecuteRequestDelegate<Stream> methodToCall)
+        {
+            // ToDo: Make this implementation compatible with the .NET 3.5 Client Profile.
+            //       Will probably require us to add an async implementation to the dynamic Request class.
+            ThreadPool.QueueUserWorkItem(cb => methodToCall(FetchAsStream()));
+        }
+
+        /// <summary>
+        /// Creates a parameter dictionary by using reflection to look at all properties marked with a KeyAttribute.
+        /// </summary>
+        [VisibleForTestOnly]
+        internal IDictionary<string, object> CreateParameterDictionary()
+        {
+            var dict = new Dictionary<string, object>();
+
+            // Use reflection to build the parameter dictionary.
+            foreach (PropertyInfo property in GetType().GetProperties(BindingFlags.Instance | BindingFlags.Public))
+            {
+                // Retrieve the attribute.
+                RequestParameterAttribute requestParameterAttribute =
+                    property.GetCustomAttributes(typeof(RequestParameterAttribute), false).FirstOrDefault() as
+                    RequestParameterAttribute;
+                if (requestParameterAttribute == null)
+                {
+                    continue;
+                }
+
+                // Get the discovery name of this parameter by looking at the attribute, or taking a lower-case
+                // variant of the property name if no special name was set.
+                string name = requestParameterAttribute.Name ?? property.Name.ToLower();
+
+                // Set the value in the dictionary.
+                var propertyType = property.PropertyType;
+                var value = property.GetValue(this, null);
+
+                if (propertyType.IsValueType || value != null)
+                {
+                    dict.Add(name, value);
+                }
+            }
+
+            return dict;
+        }
+    }
+
+    /// <summary>
+    /// Delegate for executing an asynchronous request.
+    /// </summary>
+    public delegate void ExecuteRequestDelegate<T>(T response);
+}